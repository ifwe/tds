--- conflicted
+++ resolved
@@ -77,16 +77,11 @@
     host = tagopsdb.Host(
         state=kwargs.get('state', 'operational'),
         hostname=name,
-<<<<<<< HEAD
-        distribution='Centos 6.4',
-        app_id=tagopsdb.Application.get(name=tagopsdb.Application.dummy).id,
-=======
         distribution=kwargs.get('distribution', 'Centos 6.4'),
         app_id=kwargs.get(
             'app_id',
             tagopsdb.Application.get(name=tagopsdb.Application.dummy).id
         ),
->>>>>>> 210c4f0f
         cage_location=len(tagopsdb.Host.all()),
         cab_location=name[:10],
         rack_location=1,
@@ -334,11 +329,7 @@
     # XXX: fix update_or_create so it can be used here
     dep_props = dict(
         user=curr_user,
-<<<<<<< HEAD
-        status=status
-=======
         status=dep_status,
->>>>>>> 210c4f0f
     )
 
     found_dep = None
@@ -359,17 +350,12 @@
     tagopsdb.Session.commit()
 
     app_dep = tagopsdb.AppDeployment(
-<<<<<<< HEAD
-        deployment_id=found_dep.id,
-=======
         package_id=package.id,
         deployment_id=dep.id,
->>>>>>> 210c4f0f
         app_id=target.id,
         user=found_dep.user,
         status=status,
         environment_id=env_id,
-        package_id=package.id,
     )
 
     tagopsdb.Session.add(app_dep)
@@ -377,11 +363,7 @@
 
     deploy_to_hosts(
         tagopsdb.Host.find(app_id=target.id, environment_id=env_id),
-<<<<<<< HEAD
-        found_dep,
-=======
         dep,
->>>>>>> 210c4f0f
         package.id,
     )
 
@@ -564,14 +546,6 @@
     for app_dep in package.app_deployments:
         app_dep.status = status
         tagopsdb.Session.add(app_dep)
-<<<<<<< HEAD
-
-        for host_dep in package.host_deployments:
-            if host_dep.host.app_id == app_dep.app_id and \
-                    host_dep.host.environment_id == app_dep.environment_id:
-                tagopsdb.Session.delete(host_dep)
-=======
->>>>>>> 210c4f0f
 
     tagopsdb.Session.commit()
 
@@ -1431,19 +1405,11 @@
         app_dep.status = status
         tagopsdb.Session.add(app_dep)
 
-<<<<<<< HEAD
-    for host_dep in tagopsdb.HostDeployment.find(package_id=package.id):
-        if host_dep.host.environment != environment:
-            continue
-
-        tagopsdb.Session.delete(host_dep)
-=======
     if status in ('validated', 'invalidated'):
         for host_dep in tagopsdb.HostDeployment.find(package_id=package.id):
             if host_dep.host.environment != environment:
                 continue
             tagopsdb.Session.delete(host_dep)
->>>>>>> 210c4f0f
 
     tagopsdb.Session.commit()
 
@@ -1541,38 +1507,17 @@
         status='complete'
     )
 
-<<<<<<< HEAD
-    found_dep = None
-    for dep in tagopsdb.Deployment.all():
-        if any(app_dep.package_id == package_id
-               for app_dep in dep.app_deployments):
-            found_dep = dep
-            break
-        elif any(host_dep.package_id == package_id
-                 for host_dep in dep.host_deployments):
-            found_dep = dep
-            break
-
-    if found_dep is None:
-        found_dep = tagopsdb.Deployment(**dep_props)
-        tagopsdb.Session.add(found_dep)
-=======
     deployment = tagopsdb.Deployment.get(**dep_props)
     if deployment is None:
         deployment = tagopsdb.Deployment(**dep_props)
         deployment.status = 'inprogress'
         tagopsdb.Session.add(deployment)
->>>>>>> 210c4f0f
         tagopsdb.Session.commit()
 
     hosts = [tagopsdb.Host.get(hostname=host_name)
              for host_name in host_names]
 
-<<<<<<< HEAD
-    deploy_to_hosts(hosts, found_dep, package_id, 'inprogress')
-=======
     deploy_to_hosts(hosts, deployment, package_id, 'inprogress')
->>>>>>> 210c4f0f
 
 
 @given(u'there is an ongoing deployment on the deploy target')
@@ -1642,8 +1587,6 @@
         assert text in actual, (text, actual)
 
 
-<<<<<<< HEAD
-=======
 @given(u'there is a Ganglia with {properties}')
 def given_there_is_a_ganglia_with(context, properties):
     properties = parse_properties(properties)
@@ -1727,7 +1670,6 @@
     context.deployments = deployments
 
 
->>>>>>> 210c4f0f
 NAME_OBJ_MAPPINGS = {
     'application': tds.model.Application,
     'package': tds.model.Package,
@@ -1745,13 +1687,8 @@
 }
 
 
-<<<<<<< HEAD
-@then(u'there exists a {model} with {properties}')
-def then_there_exists_a_model_with(context, model, properties):
-=======
 @then(u'there is a {model} with {properties}')
 def then_there_is_a_model_with(context, model, properties):
->>>>>>> 210c4f0f
     model = NAME_OBJ_MAPPINGS[model.lower()]
     tagopsdb.Session.close()
     properties = parse_properties(properties)
@@ -1759,13 +1696,8 @@
     assert found is not None, (found, model.all())
 
 
-<<<<<<< HEAD
-@then(u'there exists an {obj_type} with {properties}')
-def then_there_exists_an_obj_type_with(context, obj_type, properties):
-=======
 @then(u'there is an {obj_type} with {properties}')
 def then_there_is_an_obj_type_with(context, obj_type, properties):
->>>>>>> 210c4f0f
     model = NAME_OBJ_MAPPINGS[obj_type.lower()]
     tagopsdb.Session.close()
     properties = parse_properties(properties)
@@ -1773,13 +1705,8 @@
     assert found is not None, (found, model.all())
 
 
-<<<<<<< HEAD
-@then(u'there exists no {model} with {properties}')
-def then_there_exists_no_model_with(context, model, properties):
-=======
 @then(u'there is no {model} with {properties}')
 def then_there_is_no_model_with(context, model, properties):
->>>>>>> 210c4f0f
     model = NAME_OBJ_MAPPINGS[model.lower()]
     tagopsdb.Session.close()
     properties = parse_properties(properties)
@@ -1787,8 +1714,6 @@
     assert found is None, found
 
 
-<<<<<<< HEAD
-=======
 @given(u'there are host deployments')
 def given_there_are_host_deployments(context):
     host_deps = getattr(context, 'host_deployments', list())
@@ -1835,7 +1760,7 @@
     tagopsdb.Session.add(proj_pkg)
     tagopsdb.Session.commit()
 
->>>>>>> 210c4f0f
+
 @when(u'the status of the {obj_type} with {props} changes to "{status}"')
 def when_the_status_of_deployment_changes_to(context, obj_type, props, status):
     properties = parse_properties(props)
@@ -1853,9 +1778,6 @@
     assert instance is not None
 
     instance.status = status
-<<<<<<< HEAD
-    tagopsdb.Session.commit()
-=======
     tagopsdb.Session.commit()
 
 
@@ -1874,5 +1796,4 @@
     instance = model.get(**properties)
     assert instance is not None
 
-    assert instance.duration > float(duration), (instance.duration, duration)
->>>>>>> 210c4f0f
+    assert instance.duration > float(duration), (instance.duration, duration)