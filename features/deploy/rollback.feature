Feature: deploy rollback application [--delay] [--hosts|--apptypes|--all-apptypes] [--detach]
    As a developer
    I want to redeploy older versions of applications to targets
    So that I can correct problems with services easily

    Background:
        Given I have "stage" permissions
        And there are environments
            | name   |
            | dev    |
            | stage  |
        And I am in the "stage" environment
        And there is a project with name="proj"
        And there is an application with name="myapp"
        And there is a deploy target with name="the-apptype"
        And the deploy target is a part of the project-application pair
        And there are hosts:
            | name          | env   |
            | projhost01    | stage |
            | projhost02    | stage |
        And the hosts are associated with the deploy target

        And there is a package with version="121"
        And the package is deployed on the deploy target
        And the package has been validated

        And I wait 1 seconds
        And there is a package with version="122"
        And the package is deployed on the deploy target
        And the package has been invalidated

        And I wait 1 seconds
        And there is a package with version="123"
        And the package is deployed on the deploy target
        And the package has been validated

    Scenario: rollback application that doesn't exist
        When I run "deploy rollback badapp --detach"
        Then the output has "Application does not exist: badapp"

    Scenario: rollback version to host that doesn't exist
        When I run "deploy rollback myapp --hosts badhost01 --detach"
        Then the output has "Host does not exist: badhost01"

    Scenario: rollback version to apptype that doesn't exist
        When I run "deploy rollback myapp --apptype bad-apptype --detach"
        Then the output has "Valid apptypes for application "myapp" are: ['the-apptype']"

    Scenario: rollback command with no specifier
        When I run "deploy rollback myapp --detach"
        Then the output has "Deployment ready for installer daemon, disconnecting now."
        And there is a deployment with id=2,status="queued",delay=0,duration=0
        And there is a tier deployment with deployment_id=2,app_id=2,status="pending",environment_id=2,package_id=1,duration=0
        And there is a host deployment with deployment_id=2,host_id=1,status="pending",package_id=1,duration=0
        And there is a host deployment with deployment_id=2,host_id=2,status="pending",package_id=1,duration=0
        And there is a tier deployment with app_id=2,status="invalidated",environment_id=2,package_id=3,duration=0

    Scenario: rollback version to hosts
        Given there is a package with version="124"
        And the package is deployed on the hosts
        When I run "deploy rollback myapp --hosts projhost01 projhost02 --detach"
        Then the output has "Deployment ready for installer daemon, disconnecting now."
        And there is a deployment with id=2,status="queued",delay=0,duration=0
        And there is a host deployment with deployment_id=2,host_id=1,status="pending",package_id=3,duration=0
        And there is a host deployment with deployment_id=2,host_id=2,status="pending",package_id=3,duration=0
        And there is no tier deployment with deployment_id=2,app_id=2
        And there is no tier deployment with app_id=2,status="invalidated",environment_id=2,package_id=3

    Scenario: rollback version to one host out of tier
        Given there is a package with version="124"
        And the package is deployed on the hosts
<<<<<<< HEAD
        When I run "deploy rollback myapp --hosts projhost01 projhost02"
        Then the output has "Completed: 2 out of 2 hosts"
        And package "myapp" version "123" was deployed to the hosts

        Examples:
            | strategy |
            | mco      |
            | salt     |

    Scenario Outline: rollback version to a single host out of a tier
        Given the deploy strategy is "<strategy>"
        And there is a package with version="124"
        And the package is deployed on the hosts
        When I run "deploy rollback myapp --hosts projhost01"
        Then the output has "Completed: 1 out of 1 hosts"
        And package "myapp" version "123" was deployed to host "projhost01"
        And package "myapp" version "123" was not deployed to host "projhost02"
        And there exists a tier deployment with status="complete",app_id="2"

        Examples:
            | strategy |
            | mco      |
            | salt     |

    Scenario Outline: rollback version to apptype
        Given the deploy strategy is "<strategy>"
        When I run "deploy rollback myapp --apptype the-apptype"
        Then the output has "Completed: 2 out of 2 hosts"
        And package "myapp" version "121" was deployed to the deploy target

        Examples:
            | strategy |
            | mco      |
            | salt     |

    Scenario Outline: rollback version to all apptypes
        Given the deploy strategy is "<strategy>"
        And there is a deploy target with name="another-apptype"
=======
        When I run "deploy rollback myapp --hosts projhost01 --detach"
        Then the output has "Deployment ready for installer daemon, disconnecting now."
        And there is a deployment with id=2,status="queued",delay=0,duration=0
        And there is a host deployment with deployment_id=2,host_id=1,status="pending",package_id=3,duration=0
        And there is no host deployment with deployment_id=2,host_id=2
        And there is no tier deployment with deployment_id=2,app_id=2
        And there is no tier deployment with app_id=2,status="invalidated",environment_id=2,package_id=3

    Scenario: rollback version to apptype
        When I run "deploy rollback myapp --apptype the-apptype --detach"
        Then the output has "Deployment ready for installer daemon, disconnecting now."
        And there is a deployment with id=2,status="queued",delay=0,duration=0
        And there is a tier deployment with deployment_id=2,app_id=2,status="pending",environment_id=2,package_id=1,duration=0
        And there is a host deployment with deployment_id=2,host_id=1,status="pending",package_id=1,duration=0
        And there is a host deployment with deployment_id=2,host_id=2,status="pending",package_id=1,duration=0
        And there is a tier deployment with app_id=2,status="invalidated",environment_id=2,package_id=3,duration=0
        And there is no host deployment with deployment_id=1

    Scenario: rollback version to all apptypes
        Given there is a deploy target with name="another-apptype"
>>>>>>> 210c4f0f
        And the deploy target is a part of the project-application pair
        And there is a host with name="anotherhost01"
        And the host is associated with the deploy target

        And the package "121" is deployed on the deploy target
        And the package "121" is validated

        And I wait 1 seconds
        And the package "122" is deployed on the deploy target
        And the package "122" is invalidated

        And I wait 1 seconds
        And the package "123" is deployed on the deploy target
        And the package "123" is validated

        When I run "deploy rollback myapp --all-apptypes --detach"
        Then the output has "Deployment ready for installer daemon, disconnecting now."
        And there is a deployment with id=2,status="queued",delay=0,duration=0
        And there is a tier deployment with deployment_id=2,app_id=2,status="pending",environment_id=2,package_id=1,duration=0
        And there is a tier deployment with deployment_id=2,app_id=3,status="pending",environment_id=2,package_id=1,duration=0
        And there is a tier deployment with deployment_id=1,app_id=2,status="invalidated",environment_id=2,package_id=2,duration=0
        And there is a tier deployment with deployment_id=1,app_id=3,status="invalidated",environment_id=2,package_id=2,duration=0
        And there is no host deployment with deployment_id=1
        And there is a host deployment with deployment_id=2,host_id=1,status="pending",package_id=1,duration=0
        And there is a host deployment with deployment_id=2,host_id=2,status="pending",package_id=1,duration=0
        And there is a tier deployment with app_id=2,status="invalidated",environment_id=2,package_id=3,duration=0
        And there is a tier deployment with app_id=3,status="invalidated",environment_id=2,package_id=3,duration=0

    Scenario: rollback a single host out of multiple apptypes
        Given there is a deploy target with name="another-apptype"
        And the deploy target is a part of the project-application pair
        And there is a host with name="anotherhost01"
        And the host is associated with the deploy target
        And there is a host with name="anotherhost02"
        And the host is associated with the deploy target

        And the package "121" is deployed on the deploy target
        And the package has been validated

        And I wait 1 seconds
        And the package "122" is deployed on the deploy target
        And the package has been validated

        And I wait 1 seconds
        And the package "123" is deployed on the deploy target
        And the package has been validated

        And I wait 1 seconds
        And there is a package with version="124"
        And the package "124" is deployed on the deploy target
        And the package has been validated

        When I run "deploy rollback myapp --hosts anotherhost01 --detach"
        Then the output has "Deployment ready for installer daemon, disconnecting now."
        And there is a deployment with id=2,status="queued",delay=0,duration=0
        And there is a host deployment with deployment_id=2,host_id=3,status="pending",package_id=3,duration=0
        And there is no host deployment with deployment_id=2,host_id=1
        And there is no host deployment with deployment_id=2,host_id=2
        And there is no host deployment with deployment_id=2,host_id=4
        And there is no tier deployment with deployment_id=2,app_id=2
        And there is no tier deployment with deployment_id=2,app_id=3
        And there is no tier deployment with app_id=2,status="invalidated",environment_id=2,package_id=3
        And there is no tier deployment with app_id=3,status="invalidated",environment_id=2,package_id=4

    Scenario: rollback version with delay option
        When I run "deploy rollback myapp --delay 10 --detach"
        Then the output has "Deployment ready for installer daemon, disconnecting now."
        And there is a deployment with id=2,status="queued",delay=10,duration=0
        And there is a tier deployment with deployment_id=2,app_id=2,status="pending",environment_id=2,package_id=1,duration=0
        And there is a host deployment with deployment_id=2,host_id=1,status="pending",package_id=1,duration=0
        And there is a host deployment with deployment_id=2,host_id=2,status="pending",package_id=1,duration=0
        And there is a tier deployment with app_id=2,status="invalidated",environment_id=2,package_id=3,duration=0

    Scenario: rollback on host with no validated deployment
        Given there is a deploy target with name="tier2"
        And the deploy target is a part of the project-application pair
        And there are hosts:
            | name  | env   | app_id    |
            | host1 | stage | 3         |
            | host2 | stage | 3         |
        And the package is deployed on the deploy target
        When I run "deploy rollback myapp --hosts host1 --detach"
        Then the output has "No validated tier deployment for application myapp on tier tier2 of host host1 before currently deployed version. Skipping..."
        And the output has "Nothing to do."
        And there is no deployment with id=2
        And there is no host deployment with deployment_id=2,host_id=3

    Scenario: rollback on host with no completed deployment
        Given there is a deploy target with name="tier2"
        And the deploy target is a part of the project-application pair
        And there are hosts:
            | name  | env   | app_id    |
            | host1 | stage | 3         |
            | host2 | stage | 3         |
        When I run "deploy rollback myapp --hosts host1 --detach"
        Then the output has "no deployed version found for host "host1""
        And there is no deployment with id=2
        And there is no host deployment with deployment_id=2,host_id=3

    Scenario: rollback on tier with no validated deployment
        Given there is a deploy target with name="tier2"
        And the deploy target is a part of the project-application pair
        And there are hosts:
            | name  | env   | app_id    |
            | host1 | stage | 3         |
            | host2 | stage | 3         |
        And the package is deployed on the deploy target
        When I run "deploy rollback myapp --apptypes tier2 --detach"
        Then the output has "No validated tier deployment for application myapp on tier tier2 before currently deployed version. Skipping..."
        And the output has "Nothing to do."
        And there is no deployment with id=2
        And there is no tier deployment with deployment_id=2,app_id=3

    Scenario: rollback on tier with no completed deployment
        Given there is a deploy target with name="tier2"
        And the deploy target is a part of the project-application pair
        And there are hosts:
            | name  | env   | app_id    |
            | host1 | stage | 3         |
            | host2 | stage | 3         |
        When I run "deploy rollback myapp --apptypes tier2 --detach"
        Then the output has "no deployed version found for target "tier2""
        And there is no deployment with id=2
        And there is no tier deployment with deployment_id=2,app_id=3<|MERGE_RESOLUTION|>--- conflicted
+++ resolved
@@ -69,46 +69,6 @@
     Scenario: rollback version to one host out of tier
         Given there is a package with version="124"
         And the package is deployed on the hosts
-<<<<<<< HEAD
-        When I run "deploy rollback myapp --hosts projhost01 projhost02"
-        Then the output has "Completed: 2 out of 2 hosts"
-        And package "myapp" version "123" was deployed to the hosts
-
-        Examples:
-            | strategy |
-            | mco      |
-            | salt     |
-
-    Scenario Outline: rollback version to a single host out of a tier
-        Given the deploy strategy is "<strategy>"
-        And there is a package with version="124"
-        And the package is deployed on the hosts
-        When I run "deploy rollback myapp --hosts projhost01"
-        Then the output has "Completed: 1 out of 1 hosts"
-        And package "myapp" version "123" was deployed to host "projhost01"
-        And package "myapp" version "123" was not deployed to host "projhost02"
-        And there exists a tier deployment with status="complete",app_id="2"
-
-        Examples:
-            | strategy |
-            | mco      |
-            | salt     |
-
-    Scenario Outline: rollback version to apptype
-        Given the deploy strategy is "<strategy>"
-        When I run "deploy rollback myapp --apptype the-apptype"
-        Then the output has "Completed: 2 out of 2 hosts"
-        And package "myapp" version "121" was deployed to the deploy target
-
-        Examples:
-            | strategy |
-            | mco      |
-            | salt     |
-
-    Scenario Outline: rollback version to all apptypes
-        Given the deploy strategy is "<strategy>"
-        And there is a deploy target with name="another-apptype"
-=======
         When I run "deploy rollback myapp --hosts projhost01 --detach"
         Then the output has "Deployment ready for installer daemon, disconnecting now."
         And there is a deployment with id=2,status="queued",delay=0,duration=0
@@ -129,7 +89,6 @@
 
     Scenario: rollback version to all apptypes
         Given there is a deploy target with name="another-apptype"
->>>>>>> 210c4f0f
         And the deploy target is a part of the project-application pair
         And there is a host with name="anotherhost01"
         And the host is associated with the deploy target
