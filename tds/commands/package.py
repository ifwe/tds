--- conflicted
+++ resolved
@@ -241,21 +241,6 @@
             project.name
         )
 
-<<<<<<< HEAD
-=======
-        pkg_info = dict(
-            project=project.name,
-            version=params['version'],
-            revision='1'
-        )
-
-        if self.check_package_state(pkg_info) is None:
-            raise tds.exceptions.NotFoundError(
-                'Package "%s@%s" does not exist',
-                project.name, params['version']
-            )
-
->>>>>>> c4523b6f
         try:
             # The real 'revision' is hardcoded to 1 for now
             # This needs to be changed at some point
