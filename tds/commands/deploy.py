"""
Controller for 'deploy' commands.
"""
import collections
import progressbar
import itertools
import time
from datetime import datetime, timedelta

import tagopsdb
import tagopsdb.exceptions
import tagopsdb.deploy.repo
import tagopsdb.deploy.deploy
import tagopsdb.deploy.package

import tds.model
import tds.utils
import tds.notifications
import tds.deploy_strategy

import logging

from .base import BaseController, validate as input_validate

log = logging.getLogger('tds')


def create_deployment(project, hosts, apptypes, **params):
    """Translate the common "params" argument into a Deployment instance."""
    return tds.model.Deployment(
        actor=tds.model.Actor(
            name=params.get('user'),
            groups=params.get('groups'),
        ),
        action=dict(
            command=params.get('command_name'),
            subcommand=params.get('subcommand_name'),
        ),
        project=project,
        package=tds.model.Package(
            name=params.get('package_name'),
            version=params.get('version'),
        ),
        target=dict(
            env=params.get('env'),
            apptypes=apptypes,
            hosts=hosts,
        ),
    )


class DeployController(BaseController):

    """Commands to manage deployments for supported applications."""

    dep_types = {'promote': 'Deployment',
                 'redeploy': 'Redeployment',
                 'rollback': 'Rollback',
                 'push': 'Push',
                 'repush': 'Repush',
                 'revert': 'Reversion', }
    envs = {'dev': 'development',
            'stage': 'staging',
            'prod': 'production', }
    env_order = ['dev', 'stage', 'prod']

    requires_tier_progression = True

    access_levels = {
        'add_apptype': 'admin',
        'delete_apptype': 'admin',
        'invalidate': 'environment',
        'show': 'environment',
        'validate': 'environment',
        'promote': 'environment',
        'redeploy': 'environment',
        'rollback': 'environment',
        'restart': 'environment',
    }

    def __init__(self, config):
        """Basic initialization"""
        super(DeployController, self).__init__(config)
        self._deploy_strategy = tds.deploy_strategy.TDSMCODeployStrategy(
            mco_bin=self.app_config['mco']['bin']
        )

    @property
    def deploy_strategy(self):
        """
        Accessor for the DeployStrategy instance used by this object.
        """
        return self._deploy_strategy

    @tds.utils.debug
    def check_previous_environment(self, project, params, package, apptype):
        """Ensure deployment for previous environment for given package
           and apptier was validated; this is only relevant for staging
           and production environments.
        """
        # Note: this will currently allow any user to force
        # a deployment without previous tier requirement;
        # the use of '--force' needs to be authorized further up

        if not self.requires_tier_progression or params['force']:
            log.debug(
                'Previous environment not required for %r or "--force" '
                'option in use',
                project.name
            )
            return True

        log.debug('Checking for validation in previous environment')

        if params['env'] != 'dev':
            prev_env = self.get_previous_environment(params['env'])
            log.log(5, 'Previous environment is: %s', prev_env)

            prev_deps = tagopsdb.deploy.deploy.find_app_deployment(
                package.id,
                [apptype.id],
                self.envs[prev_env]
            )
            # There might be no deployment available; otherwise
            # there should only be one deployment here
            if not prev_deps:
                raise tds.exceptions.TDSException(
                    'Package "%s@%s" never validated in "%s" environment for '
                    'target "%s"',
                    project.name, params['version'],
                    prev_env, apptype.name
                )

            prev_app_dep, prev_app_type, prev_dep_type, \
                prev_pkg = prev_deps[0]
            log.log(5, 'Previous application deployment is: %r',
                    prev_app_dep)
            log.log(5, 'Previous application type is: %s',
                    prev_app_type)
            log.log(5, 'Previous deployment type is: %s',
                    prev_dep_type)
            log.log(5, 'Previous package is: %r', prev_pkg)

            if (prev_dep_type != 'deploy' or
                    prev_app_dep.status != 'validated'):
                log.info(
                    'Application %r with version %r not fully '
                    'deployed or validated to previous environment '
                    '(%s) for apptype %r', project.name,
                    params['version'], prev_env, prev_app_type
                )
                return False

        log.log(5, 'In development environment, nothing to check')

        return True

    @tds.utils.debug
    def check_for_current_deployment(self, params, apptype, hosts=[]):
        """For the current app type, see if there are any current
           deployments running and notify if there is.
        """

        log.debug(
            'Checking for a deployment of the same application '
            'already in progress'
        )

        time_delta = timedelta(hours=1)  # Harcoded to an hour for now
        log.log(5, 'time_delta is: %s', time_delta)

        dep = {}

        dep['info'] = tagopsdb.deploy.deploy.find_running_deployment(
            apptype.id,
            self.envs[params['env']],
            hosts=[x.name for x in hosts] if hosts else None
        )

        if dep['info']:
            log.debug('Current deployment found')

            dep['type'], data = dep['info']
            log.log(5, 'Deployment type is: %s', dep['type'])

            if dep['type'] == 'tier':
                dep['user'], dep['realized'], dep['env'], dep['apptype'] = \
                    data
                log.log(5, 'Deployment user is: %s', dep['user'])
                log.log(5, 'Deployment realized is: %s', dep['realized'])
                log.log(5, 'Deployment environment is: %s', dep['env'])
                log.log(5, 'Deployment apptype is: %s', dep['apptype'])

                if datetime.now() - dep['realized'] < time_delta:
                    log.info(
                        'User "%s" is currently running a '
                        'deployment for the %s app tier in the %s '
                        'environment, skipping...',
                        dep['user'], dep['apptype'], dep['env']
                    )
                    return True
            else:   # dep['type'] is 'host'
                dep['hosts'] = []

                for entry in data:
                    dep['user'], dep['realized'], dep['hostname'], \
                        dep['env'] = entry
                    log.log(5, 'Deployment user is: %s', dep['user'])
                    log.log(5, 'Deployment realized is: %s', dep['realized'])
                    log.log(5, 'Deployment hostname is: %s', dep['hostname'])
                    log.log(5, 'Deployment environment is: %s', dep['env'])

                    if datetime.now() - dep['realized'] < time_delta:
                        log.log(
                            5, 'Host %r active with deployment',
                            dep['hostname']
                        )
                        dep['hosts'].append(dep['hostname'])

                if dep['hosts']:
                    # Allow separate hosts to get simultaneous deployments
                    hosts = [host.name for host in hosts]
                    if (not hosts or
                            not set(dep['hosts']).isdisjoint(set(hosts))):
                        log.info(
                            'User "%s" is currently running a '
                            'deployment for the hosts "%s" in '
                            'the %s environment, skipping...',
                            dep['user'], ', '.join(dep['hosts']), dep['env']
                        )
                        return True

        log.debug('No current deployment found')
        return False

    @tds.utils.debug
    def check_tier_state(self, params, pkg, app_dep):
        """Ensure state of tier (from given app deployment) is consistent
           with state and deployment package versions.
        """

        log.debug('Checking state of tier')

        apptype_hosts = tagopsdb.deploy.deploy.find_hosts_for_app(
            app_dep.app_id,
            self.envs[params['env']]
        )
        apptype_hostnames = [x.hostname for x in apptype_hosts]
        log.log(5, 'Tier hosts are: %s', ', '.join(apptype_hostnames))

        dep_hosts = \
            tagopsdb.deploy.deploy.find_host_deployments_by_package_name(
                pkg.pkg_name,
                apptype_hostnames
            )
        dep_hostnames = [x.hostname for x in dep_hosts]

        if dep_hostnames:
            log.log(5, 'Deployed hosts are: %s', ', '.join(dep_hostnames))

        missing_deps = list(set(apptype_hostnames) - set(dep_hostnames))
        version_diffs = [x.hostname for x in dep_hosts
                         if x.version != params['version']]

        if version_diffs:
            log.log(5, 'Version differences on: %s', ', '.join(version_diffs))

        not_ok_hosts = tagopsdb.deploy.deploy.find_host_deployments_not_ok(
            pkg.id,
            app_dep.app_id,
            self.envs[params['env']]
        )
        not_ok_hostnames = [x.hostname for x in not_ok_hosts]

        if not_ok_hostnames:
            log.log(
                5, 'Hosts with failed deployments are: %s',
                ', '.join(not_ok_hostnames)
            )

        if missing_deps or version_diffs or not_ok_hosts:
            return ('failed', missing_deps, version_diffs, not_ok_hostnames)
        else:
            return ('ok', [], [], [])

    @tds.utils.debug
    def deploy_to_host(self, dep_host, app, version, retry=4):
        """Deploy specified package to a given host."""

        return self.deploy_strategy.deploy_to_host(
            dep_host,
            app,
            version,
            retry
        )

    @tds.utils.debug
    def restart_host(self, dep_host, app, retry=4):
        """Restart a host."""
        return self.deploy_strategy.restart_host(dep_host, app, retry)

    @tds.utils.debug
    def deploy_to_hosts(self, project, params, dep_hosts, dep, redeploy=False):
        """Perform deployment on given set of hosts (only doing those
           that previously failed with a redeploy).
        """

        log.debug('Performing host deployments')

        total_hosts = len(dep_hosts)
        host_count = 1
        failed_hosts = []

        # widgets for progress bar
        widgets = ['Completed: ', progressbar.Counter(),
                   ' out of %d hosts' % total_hosts,
                   ' (', progressbar.Timer(), ', ', progressbar.ETA(), ')']

        if params.get('verbose', None) is None:
            pbar = progressbar.ProgressBar(widgets=widgets,
                                           maxval=total_hosts).start()

        for dep_host in sorted(dep_hosts, key=lambda host: host.hostname):
            pkg = dep.package
            app, version = pkg.pkg_name, pkg.version
            log.log(5, 'Project name and version: %s %s', app, version)

            host_dep = tagopsdb.deploy.deploy.find_host_deployment_by_depid(
                dep.id,
                dep_host.hostname
            )

            if redeploy and host_dep and host_dep.status != 'ok':
                log.log(5, 'Host %r needs redeloyment', dep_host.hostname)
                success, info = self.deploy_to_host(
                    dep_host.hostname, app, version
                )

                if success:
                    log.log(
                        5, 'Deployment to host %r successful',
                        dep_host.hostname
                    )

                    # Commit to DB immediately
                    host_dep.status = 'ok'
                    tagopsdb.Session.commit()

                    log.log(5, 'Committed database (nested) change')
                else:
                    log.log(
                        5, 'Deployment to host %r failed',
                        dep_host.hostname
                    )
                    failed_hosts.append((dep_host.hostname, info))
            else:
                if host_dep and host_dep.status == 'ok':
                    log.info(
                        'Host "%s" already has "%s@%s" successfully '
                        'deployed, skipping',
                        dep_host.hostname, app, version
                    )
                    continue

                # Clear out any old deployments for this host
                log.log(
                    5, 'Deleting any old deployments for host %r',
                    dep_host.hostname
                )
                tagopsdb.deploy.deploy.delete_host_deployment(
                    dep_host.hostname,
                    project.name
                )
                host_dep = tagopsdb.deploy.deploy.add_host_deployment(
                    dep.id,
                    dep_host.id,
                    params['user'],
                    'inprogress'
                )
                success, info = self.deploy_to_host(dep_host.hostname, app,
                                                    version)

                if success:
                    log.log(
                        5, 'Deployment to host %r successful',
                        dep_host.hostname
                    )

                    # Commit to DB immediately
                    host_dep.status = 'ok'
                    tagopsdb.Session.commit()
                else:
                    log.log(
                        5, 'Deployment to host %r failed', dep_host.hostname
                    )

                    # Commit to DB immediately
                    host_dep.status = 'failed'
                    tagopsdb.Session.commit()

                    failed_hosts.append((dep_host.hostname, info))

                log.log(5, 'Committed database (nested) change')

            if params.get('verbose', None) is None:
                pbar.update(host_count)

            host_count += 1

            delay = params.get('delay', None)
            if delay is not None:
                log.log(5, 'Sleeping for %d seconds...', delay)
                time.sleep(delay)

        if params.get('verbose', None) is None:
            pbar.finish()

        # If any hosts failed, show failure information for each
        if failed_hosts:
            log.info('Some hosts had failures:\n')

            for failed_host, reason in failed_hosts:
                log.info('-----')
                log.info('Hostname: %s', failed_host)
                log.info('Reason: %s', reason)

            return False
        else:
            return True

    @tds.utils.debug
    def deploy_to_hosts_or_tiers(self, project, hosts, apptypes, params, dep,
                                 app_dep_map, app_host_map, redeploy=False,
                                 rollback=False):
        """Do the deployment to the requested hosts or application tiers"""

        log.debug('Deploying to requested hosts or application tiers')

        if hosts:
            log.log(5, 'Deployment is for hosts...')
            for apptype in list(apptypes):
                apphosts = app_host_map.get(apptype.id, None)
                if apphosts is None:
                    continue

                if self.check_for_current_deployment(params, apptype,
                                                     hosts=apphosts):
                    log.log(
                        5, 'App %s already has deployment, skipping...',
                        apptype
                    )
                    apptypes.remove(apptype)
                    app_host_map.pop(apptype.id)
                    continue

                log.log(5, 'Hosts being deployed to are: %r', apphosts)

                deploy_result = self.deploy_to_hosts(
                    project, params, apphosts, dep, redeploy=redeploy
                )

                # We want the tier status updated only if doing
                # a rollback
                if deploy_result and rollback:
                    app_dep = app_dep_map[apptype.id][0]
                    app_dep.status = 'complete'
        else:
            log.log(5, 'Deployment is for application tiers...')

            for apptype in list(apptypes):
                if apptype.id not in app_dep_map:
                    continue
                if self.check_for_current_deployment(params, apptype):
                    log.log(
                        5, 'App %s already has deployment, skipping...',
                        apptype
                    )
                    apptypes.remove(apptype)
                    app_dep_map.pop(apptype.id)
                    continue

                if redeploy:
                    dep_info = app_dep_map.get(apptype.id, None)
                    app_dep, app_type, _dep_type, pkg = dep_info

                    # Don't redeploy to a validated tier
                    if app_dep.status == 'validated':
                        log.info(
                            'Application "%s" with version "%s" '
                            'already validated on app type %s"',
                            project.name, pkg.version,
                            app_type
                        )
                        continue
                else:
                    app_dep = tagopsdb.deploy.deploy.add_app_deployment(
                        dep.id,
                        apptype.id,
                        params['user'],
                        'inprogress',
                        self.envs[params['env']]
                    )

                try:
                    dep_hosts = tagopsdb.deploy.deploy.find_hosts_for_app(
                        apptype.id,
                        self.envs[params['env']]
                    )
                except tagopsdb.exceptions.DeployException:
                    log.info(
                        'No hosts available for application type '
                        '"%s" in %s environment',
                        apptype.name, self.envs[params['env']]
                    )

                    # Set the deployment status due to no hosts
                    # being available
                    app_dep.status = 'incomplete'
                    log.log(
                        5, 'Setting deployment status to: %s', app_dep.status
                    )
                    continue

                if self.deploy_to_hosts(project, params, dep_hosts, dep,
                                        redeploy=redeploy):
                    app_dep.status = 'complete'
                else:
                    app_dep.status = 'incomplete'

                log.log(5, 'Setting deployment status to: %s', app_dep.status)

        if params['env'] == 'prod':
            log.info(
                'Please review the following Nagios group views '
                'or the deploy health status:'
            )

            for apptype in apptypes:
                log.info(
                    '  https://nagios.tagged.com/nagios/cgi-bin/'
                    'status.cgi?style=detail&hostgroup=app.%s', apptype.name
                )

    def determine_invalidations(self, project, params, apptypes, app_dep_map):
        """Determine which application tiers need invalidations performed"""

        log.debug(
            'Determining invalidations for requested application types'
        )

        curr_deps = tagopsdb.deploy.deploy.find_latest_deployed_version(
            project.name,
            self.envs[params['env']],
            apptier=True
        )
        curr_dep_versions = {}

        for app_type, version, revision in curr_deps:
            log.log(
                5, 'App type: %s, Version: %s, Revision %s',
                app_type, version, revision
            )
            curr_dep_versions[app_type] = int(version)

        for apptype in apptypes:
            if not app_dep_map[apptype.id]:
                log.log(
                    5, 'Application ID %r is not in deployment/'
                    'application map', apptype.id
                )
                continue

            valid = True

            app_dep, app_type, dep_type, pkg = app_dep_map[apptype.id]
            log.log(5, 'Application deployment is: %r', app_dep)
            log.log(5, 'Application type is: %s', app_type)
            log.log(5, 'Deployment type is: %s', dep_type)
            log.log(5, 'Package is: %r', pkg)

            # Ensure version to invalidate isn't the current
            # deployment for this app type
            if curr_dep_versions.get(app_type, None) == params['version']:
                log.info(
                    'Unable to invalidate application "%s" with '
                    'version "%s" for apptype "%s" as that version '
                    'is currently deployed for the apptype',
                    project.name, params['version'], app_type
                )
                valid = False

            if valid:
                if app_dep.status != 'validated':
                    raise tds.exceptions.TDSException(
                        'Package "%s@%s" currently deployed on target "%s"',
                        pkg.name, pkg.version, app_type
                    )

            if not valid:
                log.log(
                    5, 'Deleting application ID %r from '
                    'deployment/application map', apptype.id
                )
                del app_dep_map[apptype.id]

        log.log(5, 'Deployment/application map is: %r', app_dep_map)

        return app_dep_map

    @tds.utils.debug
    def determine_new_deployments(self, project, hosts, apptypes, params,
                                  package, app_host_map, app_dep_map):
        """Determine which application tiers or hosts need new deployments"""

        log.debug(
            'Determining deployments for requested application '
            'types or hosts'
        )

        # For each app type, do the following:
        #   1. If app type does haven't a current deployment, check next
        #   2. For non-development environments, ensure the previous
        #      environment has a validated instance of the requested
        #      version of the application
        #   3. If step 2 is okay, check if the requested version of
        #      the application is already deployed and not invalidated
        #   4. If either step 2 or 3 failed, remove host/app type from
        #      relevant mapping to be used for deployments
        for apptype in apptypes:
            valid = self.check_previous_environment(
                project, params, package, apptype
            )

            if valid:
                if not app_dep_map[apptype.id]:
                    log.log(
                        5, 'Application %r is not in '
                        'deployment/application map', apptype
                    )
                    continue

                app_dep, app_type, dep_type, pkg = app_dep_map[apptype.id]
                log.log(5, 'Application deployment is: %r', app_dep)
                log.log(5, 'Application type is: %s', app_type)
                log.log(5, 'Deployment type is: %s', dep_type)
                log.log(5, 'Package is: %r', pkg)

                if (app_dep.status in ('validated', 'complete')
                        and dep_type == 'deploy'
                        and pkg.version == params['version']):
                    log.info(
                        'Application "%s" with version "%s" '
                        'already deployed to this environment (%s) '
                        'for apptype "%s"',
                        project.name, params['version'],
                        self.envs[params['env']], app_type
                    )
                    valid = False

            if not valid:
                if app_host_map:
                    log.log(
                        5, 'Deleting application %r from '
                        'host/application map', apptype
                    )
                    del app_host_map[apptype.id]
                else:
                    log.log(
                        5, 'Deleting application %r from '
                        'deployment/application map', apptype
                    )
                    del app_dep_map[apptype.id]

        log.log(5, 'Host/application map is: %r', app_host_map)
        log.log(5, 'Deployment/application map is: %r', app_dep_map)

        return (app_host_map, app_dep_map)

    @tds.utils.debug
    def determine_rollbacks(self, hosts, apptypes, params, app_host_map,
                            app_dep_map):
        """Determine which application tiers or hosts need rollbacks"""

        log.debug('Determining rollbacks for requested application types')

        app_pkg_map = {}

        for apptype in apptypes:
            if app_dep_map.get(apptype.id, None) is None:
                log.log(
                    5, 'Application %r is not in '
                    'deployment/application map', apptype
                )
                continue

            valid = True

            _app_dep, app_name, _dep_type, package = app_dep_map[apptype.id]

            pkg_def = package.package_definition

            if hosts:
                prev_dep_info = \
                    tagopsdb.deploy.deploy.find_latest_validated_deployment(
                        pkg_def.name, apptype.id,
                        self.envs[params['env']])
            else:
                prev_dep_info = \
                    tagopsdb.deploy.deploy.find_previous_validated_deployment(
                        pkg_def.name, apptype.id,
                        self.envs[params['env']])

            if prev_dep_info is None:
                log.info(
                    'No previous deployment to roll back to for '
                    'application "%s" for app type "%s" in %s '
                    'environment', pkg_def.name, app_name,
                    self.envs[params['env']]
                )
                valid = False
            else:
                prev_app_dep, prev_pkg_id = prev_dep_info
                log.log(
                    5, 'Previous application deployment is: %r',
                    prev_app_dep
                )
                log.log(5, 'Previous package ID is: %s', prev_pkg_id)

                app_pkg_map[apptype.id] = prev_pkg_id

            if not valid:
                log.log(
                    5, 'Deleting application %r from '
                    'deployment/application map', apptype
                )
                del app_dep_map[apptype.id]

        log.log(5, 'Package/application map is: %r', app_pkg_map)
        log.log(5, 'Host/application map is: %r', app_host_map)
        log.log(5, 'Deployment/application map is: %r', app_dep_map)

        return (app_pkg_map, app_host_map, app_dep_map)

    @tds.utils.debug
    def determine_validations(self, project, params, apptypes,
                              app_dep_map):
        """Determine which application tiers need validation performed"""

        for apptype in apptypes:
            if not app_dep_map[apptype.id]:
                log.log(
                    5, 'Application ID %r is not in '
                    'deployment/application map', apptype.id
                )
                continue

            valid = True

            app_dep, app_type, dep_type, pkg = app_dep_map[apptype.id]
            log.log(5, 'Application deployment is: %r', app_dep)
            log.log(5, 'Application type is: %s', app_type)
            log.log(5, 'Deployment type is: %s', dep_type)
            log.log(5, 'Package is: %r', pkg)

            if app_dep.status == 'validated':
                log.info(
                    'Deployment for application %r for apptype %r '
                    'already validated in %s environment',
                    project.name, app_type,
                    self.envs[params['env']]
                )
                valid = False

            if valid:
                # Ensure tier state is consistent
                result, missing, diffs, not_ok_hostnames = \
                    self.check_tier_state(params, pkg, app_dep)

                if result != 'ok':
                    log.info(
                        'Encountered issues while validating '
                        'version %r of application %r:',
                        params['version'], project.name
                    )

                    if missing:
                        log.info(
                            '  Hosts missing deployments of given version:'
                        )
                        log.info('    %s', ', '.join(missing))

                    if diffs:
                        log.info(
                            '  Hosts with different versions than '
                            'the one being validated:'
                        )
                        log.info('    %s', ', '.join(diffs))

                    if not_ok_hostnames:
                        log.info('  Hosts not in an "ok" state:')
                        log.info('    %s', ', '.join(not_ok_hostnames))

                    if params['force']:
                        log.info(
                            'The "--force" option was used, '
                            'validating regardless'
                        )
                        valid = True
                    else:
                        log.info(
                            'Rejecting validation, please use '
                            '"--force" if you still want to validate'
                        )
                        valid = False

            if not valid:
                log.log(
                    5, 'Deleting application ID %r from '
                    'deployment/application map', apptype.id
                )
                del app_dep_map[apptype.id]

        log.log(5, 'Deployment/application map is: %r', app_dep_map)

        return app_dep_map

    @tds.utils.debug
    def find_app_deployments(self, package, apptypes, params):
        """Find all relevant application deployments for the requested
        app types and create an application/deployment mapping,
        keeping track of which app types have a current deployment
        and which don't
        """

        log.debug('Finding all relevant application deployments')

        environment = tagopsdb.Environment.get(
            environment=self.envs[params['env']]
        )

        app_deployments = {}

        for app in apptypes:
            app_deployments[app.id] = None

            for app_dep in reversed(app.app_deployments):
                if app_dep.environment_obj != environment:
                    continue
                if app_dep.deployment.package != package:
                    continue

                app_deployments[app.id] = (
                    app_dep, app.name, app_dep.deployment.type, package
                )
                break

        return app_deployments

    @tds.utils.debug
    def get_app_info(self, project, package, hosts, apptypes, params, hostonly=False):
        """Verify requested package and which hosts or app tiers
        to install the package; for hosts a mapping is kept between
        them and their related app types
        """

        log.debug(
            'Verifying requested package is correct for given '
            'application tiers or hosts'
        )

        if hosts:
            log.log(5, 'Verification is for hosts...')

            pkg, app_host_map = self.verify_package(
                project, hosts, apptypes, params, hostonly=hostonly
            )

            host_deps = \
                tagopsdb.deploy.deploy.find_host_deployments_by_package_name(
                    project.name,
                    [x.name for x in hosts]
                )

            for host_dep, hostname, app_id, dep_version in host_deps:
                log.log(5, 'Host deployment is: %r', host_dep)
                log.log(5, 'Hostname is: %s', hostname)
                log.log(5, 'Application ID is: %s', app_id)
                log.log(5, 'Deployment version is: %s', dep_version)

                curr_version = params.get('version', dep_version)
                log.log(5, 'Current version is: %s', curr_version)

                if (params['subcommand_name'] != 'rollback'
                    and dep_version == curr_version
                        and host_dep.status == 'ok' and params['deployment']):
                    log.info(
                        'Project %r with version %r already '
                        'deployed to host %r', project.name,
                        curr_version, hostname
                    )
                    app_host_map[app_id].remove(hostname)

                    if not app_host_map[app_id]:
                        log.log(
                            5, 'Application ID %r is not in '
                            'host/application map', app_id
                        )
                        del app_host_map[app_id]

            apptypes = [app_host_map[k][0].application for k in app_host_map]
        else:
            log.log(5, 'Verification is for application tiers...')

            pkg, apptypes = self.verify_package(
                project, hosts, apptypes, params
            )

            app_host_map = None   # No need for this for tiers

        log.log(5, 'Package ID is: %s', pkg.id)
        log.log(
            5, 'Application IDs are: %s',
            ', '.join([str(x.id) for x in apptypes])
        )
        log.log(5, 'Host/application map is: %r', app_host_map)

        return (pkg, apptypes, app_host_map)

    @tds.utils.debug
    def get_package(self, project, params, hostonly=False):
        """Get the package ID for the current project and version
           (or most recent deployed version if none is given) for
           a given set of application types
        """

        log.debug('Determining package ID for given project')

        app_types = [x.name for x in project.targets]

        log.log(5, 'Application types are: %s', ', '.join(app_types))

        if 'version' in params:
            log.log(5, 'Using given version %r for package', params['version'])
            version = params['version']
        else:
            log.log(5, 'Determining version for package')

            # Must determine latest deployed version(s);
            # they must all use the same package version
            # (Tuple of app_type, version, revision returned
            #  with DB query)
            apptier = not hostonly

            package_defs = [
                x.package_definition
                for target in project.targets
                for x in tagopsdb.ProjectPackage.find(
                    project_id=project.id, app_id=target.id
                )
            ]

            assert len(package_defs) == len(project.targets)

            last_deps = sum([
                tagopsdb.deploy.deploy.find_latest_deployed_version(
                    pkg_def.name,
                    self.envs[params['env']],
                    apptier=apptier
                ) for pkg_def in package_defs],
                []
            )

            log.log(5, 'Latest validated deployments: %r', last_deps)

            if hostonly:
                versions = [x.version for x in last_deps
                            if x.app_id in [t.id for t in project.targets]]
            else:
                versions = [x.version for x in last_deps
                            if x.appType in app_types]

            log.log(5, 'Found versions are: %s', ', '.join(versions))

            if not versions:
                log.info(
                    'Project "%s" has no current tier/host '
                    'deployments to verify for the given apptypes/'
                    'hosts', project.name
                )
                raise SystemExit(1)

            if not all(x == versions[0] for x in versions):
                raise ValueError('Multiple versions not allowed')

            version = versions[0]
            log.log(5, 'Determined version is: %s', version)
            params['current_version'] = version   # Used for notifications

        # Revision hardcoded to '1' for now
        pkg = tagopsdb.deploy.package.find_package(
            project.name,
            version,
            '1'
        )

<<<<<<< HEAD
=======
        if pkg is None:
            raise tds.exceptions.NotFoundError(
                'Package "%s@%s" does not exist',
                project.name,
                version
            )

>>>>>>> c4523b6f
        return pkg

    @tds.utils.debug
    def get_previous_environment(self, curr_env):
        """Find the previous environment to the current one"""

        log.debug('Determining previous deployment environment')

        # Done this way since negative indexes are allowed
        if curr_env == 'dev':
            raise tds.exceptions.WrongEnvironmentError(
                'There is no environment before the current environment (%s)',
                curr_env
            )

        try:
            return self.env_order[self.env_order.index(curr_env) - 1]
        except ValueError:
            raise tds.exceptions.WrongEnvironmentError(
                'Invalid environment: %s', curr_env
            )

    @tds.utils.debug
    def perform_deployments(self, project, hosts, apptypes, package, params,
                            app_dep_map, app_host_map):
        """Perform all deployments to the requested application tiers or
           hosts
        """

        log.debug('Performing deployments to application tiers or hosts')

        # All is well, now do the deployment
        #   1. See if a deployment entry already exists in DB and use it,
        #      otherwise create a new one
        #   2. If deploying to tier, add an app deployment entry in DB
        #   3. Determine the appropriate hosts to deploy the application
        #   4. Do the deploy to the hosts
        dep = None
        pkg_deps = tagopsdb.deploy.deploy.find_deployment_by_pkgid(package.id)

        if pkg_deps:
            log.log(5, 'Found existing deployment')

            last_pkg_dep = pkg_deps[0]
            log.log(5, 'Package deployment is: %r', last_pkg_dep)

            if last_pkg_dep.dep_type == 'deploy':
                dep = last_pkg_dep
                log.log(5, 'Deployment is: %s', dep)

        if dep is None:
            log.log(5, 'Creating new deployment')

            pkg_dep = tagopsdb.deploy.deploy.add_deployment(
                package.id,
                params['user'],
                'deploy'
            )
            dep = pkg_dep
            log.log(5, 'Deployment is: %s', dep)

        self.deploy_to_hosts_or_tiers(
            project, hosts, apptypes, params, dep, app_dep_map, app_host_map
        )

    @staticmethod
    def perform_invalidations(app_dep_map):
        """Perform all invalidations to the requested application tiers"""

        log.debug('Performing invalidations to application tiers')

        for dep_info in app_dep_map.itervalues():
            app_dep, app_type, dep_type, pkg = dep_info
            log.log(5, 'Application deployment is: %r', app_dep)
            log.log(5, 'Application type is: %s', app_type)
            log.log(5, 'Deployment type is: %s', dep_type)
            log.log(5, 'Package is: %r', pkg)

            app_dep.status = 'invalidated'

    @tds.utils.debug
    def perform_redeployments(self, project, hosts, apptypes, params,
                              deployment, app_host_map, app_dep_map):
        """Perform all redeployments to the requested application tiers or
           hosts
        """

        log.debug('Performing redeployments to application tiers or hosts')

        self.deploy_to_hosts_or_tiers(
            project, hosts, apptypes, params, deployment, app_dep_map,
            app_host_map, redeploy=True
        )

    @tds.utils.debug
    def perform_rollbacks(self, project, hosts, apptypes, params, app_pkg_map,
                          app_host_map, app_dep_map):
        """Perform all rollbacks to the requested application tiers
           or hosts
        """

        log.debug('Performing rollbacks to application tiers or hosts')

        # Since a roll back could end up at different versions for
        # each application tier, must do each tier (or host(s) in
        # tier) on its own
        for app_id, pkg_id in app_pkg_map.iteritems():
            app_dep, app_type, dep_type, pkg = app_dep_map[app_id]
            log.log(5, 'Application deployment is: %r', app_dep)
            log.log(5, 'Application type is: %s', app_type)
            log.log(5, 'Deployment type is: %s', dep_type)
            log.log(5, 'Package is: %r', pkg)

            app_id = app_dep.app_id
            log.log(5, 'Application ID is: %s', app_id)

            if app_host_map is None or not app_host_map.get(app_id, None):
                log.log(5, 'Creating new deployment')

                pkg_dep = tagopsdb.deploy.deploy.add_deployment(
                    pkg_id,
                    params['user'],
                    'deploy'
                )
                dep = pkg_dep
                log.log(5, 'Deployment is: %s', dep)
            else:
                # Reset app deployment to 'inprogress' (if tier rollback)
                # or 'incomplete' (if host rollback), will require
                # revalidation
                if hosts:
                    app_dep.status = 'incomplete'
                else:
                    app_dep.status = 'inprogress'

                tagopsdb.Session.commit()

                dep = app_dep.deployment

            if app_host_map is None:
                single_app_host_map = None
            else:
                single_app_host_map = {app_id: app_host_map[app_id]}

            single_app_dep_map = {app_id: app_dep_map[app_id]}

            self.deploy_to_hosts_or_tiers(
                project, hosts, apptypes, params, dep, single_app_dep_map,
                single_app_host_map
            )

    @tds.utils.debug
    def perform_validations(self, project, params, app_dep_map):
        """Perform all validations to the requested application tiers"""

        log.debug('Performing validations to application tiers')

        for dep_info in app_dep_map.itervalues():
            app_dep, app_type, dep_type, pkg = dep_info
            log.log(5, 'Application deployment is: %r', app_dep)
            log.log(5, 'Application type is: %s', app_type)
            log.log(5, 'Deployment type is: %s', dep_type)
            log.log(5, 'Package is: %r', pkg)

            # Commit to DB immediately
            app_dep.status = 'validated'
            tagopsdb.Session.commit()

            log.log(5, 'Committed database (nested) change')
            log.log(5, 'Clearing host deployments for application tier')
            tagopsdb.deploy.deploy.delete_host_deployments(
                project.name,
                app_dep.app_id,
                self.envs[params['env']]
            )

    @tds.utils.debug
    def send_notifications(self, project, hosts, apptypes, params):
        """Send notifications for a given deployment"""

        log.debug('Sending notifications for given deployment')

        deployment = create_deployment(
            project=project,
            hosts=hosts,
            apptypes=apptypes,
            **params
        )

        notification = tds.notifications.Notifications(self.app_config)
        notification.notify(deployment)

    @tds.utils.debug
    def verify_package(self, project, hosts, apptypes, params, hostonly=False):
        """Ensure requested package is valid (exists in the software
           repository)
        """

        log.debug('Verifying requested package')

        pkg = self.get_package(project, params, hostonly)

        app_id_key = lambda x: x.application.id
        if hosts:
            app_host_map = dict(
                (k, list(v))
                for k, v in itertools.groupby(
                    sorted(hosts, key=app_id_key), app_id_key
                )
            )
            return (pkg, app_host_map)
        else:
            return (pkg, apptypes)

    @input_validate('application')
    def add_apptype(self, application, project, **params):
        """Add a specific application type to the given project"""

        log.debug('Adding application type for project')

        try:
<<<<<<< HEAD
=======
            tagopsdb.deploy.repo.find_app_location(project.name)
        except tagopsdb.exceptions.RepoException:
            raise tds.exceptions.TDSException(
                "RepoException when finding package location for project: %s",
                project.name
            )

        try:
            pkg_def = tagopsdb.deploy.package.find_package_definition(
                project.id
            )
        except tagopsdb.exceptions.RepoException:
            raise tds.exceptions.NotFoundError(
                # XXX: who cares?
                "No packages associated with project: %s", project.name
            )

        try:
>>>>>>> c4523b6f
            tagopsdb.deploy.repo.add_app_packages_mapping(
                project.delegate,
                application,
                [params['apptype']]
            )
        except tagopsdb.exceptions.RepoException:
            # TODO: Change this to a custom exception
            # Changing this to a custom exception causes failures in feature
            # and unit tests.  test_missing_apptypes in
            # tests/tds/commands/deploy_test throws an error at the last line.
            # It says 'module' has no attribute 'exception' at that line.
            raise Exception(
                "Deploy target does not exist: %s", params['apptype']
            )

        tagopsdb.Session.commit()
        log.debug('Committed database changes')

        return dict(
            result=dict(
                target=params['apptype'],
                project=project.name
            )
        )

    @input_validate('targets')
    @input_validate('application')
    @input_validate('project')
    def delete_apptype(self, application, project, apptypes, **params):
        """Delete a specific application type from the given project"""

<<<<<<< HEAD
        tagopsdb.deploy.repo.delete_app_packages_mapping(
            tagopsdb.deploy.repo.find_app_location(project.name),
            [x.name for x in apptypes]
        )
=======
        log.debug('Removing application type for project')

        app = tagopsdb.deploy.repo.find_app_location(project.name)

        if app is None:
            raise tds.exceptions.NotFoundError(
                'No app found for project "%s"', project.name
            )

        try:
            tagopsdb.deploy.repo.delete_app_packages_mapping(
                app,
                [params['apptype']]
            )
        except tagopsdb.exceptions.RepoException:
            raise tds.exceptions.NotFoundError(
                'Target "%s" does not exist', params['apptype']
            )
>>>>>>> c4523b6f

        tagopsdb.Session.commit()

        return dict(
            result=dict(
                targets=apptypes,
                project=project.name
            )
        )

    @input_validate('package')
    @input_validate('targets')
    @input_validate('project')
    def promote(self, application, package, hosts=None, apptypes=None, **params):
        """Deploy given version of given project to requested application
           tiers or hosts
        """
        log.debug('Deploying project')

        _package, apptypes, app_host_map = self.get_app_info(
            None, package, hosts, apptypes, params
        )

<<<<<<< HEAD
=======
        if package is None:
            raise tds.exceptions.NotFoundError(
                'Package "%s@%s" does not exist',
                project.name, params['version']
            )

>>>>>>> c4523b6f
        params['package_name'] = package.name

        app_dep_map = self.find_app_deployments(package, apptypes, params)
        app_host_map, app_dep_map = self.determine_new_deployments(
<<<<<<< HEAD
                None, hosts, apptypes, params, package, app_host_map,
                app_dep_map
            )
=======
            project, hosts, apptypes, params, package, app_host_map,
            app_dep_map
        )
>>>>>>> c4523b6f

        self.send_notifications(None, hosts, apptypes, params)
        self.perform_deployments(
            None, hosts, apptypes, package, params, app_dep_map,
            app_host_map
        )

        tagopsdb.Session.commit()
        log.debug('Committed database changes')
        return dict()

    @input_validate('package')
    @input_validate('targets')
    @input_validate('project')
    def invalidate(self, application, project, package, hosts=None, apptypes=None, **params):
        """Invalidate a given version of a given project"""

        log.debug('Invalidating for given project')

        # Not a deployment
        params['deployment'] = False

        _pkg, apptypes, _app_host_map = self.get_app_info(
            project, package, hosts, apptypes, params
        )

<<<<<<< HEAD
        app_dep_map = self.find_app_deployments(package, apptypes, params)
=======
        if pkg is None:
            raise tds.exceptions.NotFoundError(
                'Package "%s@%s" does not exist',
                project.name, params['version']
            )

        app_dep_map = self.find_app_deployments(pkg, apptypes, params)
>>>>>>> c4523b6f

        if not len(list(filter(None, app_dep_map.itervalues()))):
            raise tds.exceptions.NotFoundError(
                'No deployments to invalidate for application %r '
                'with version %r in %s environment',
                project.name, params['version'],
                self.envs[params['env']]
            )

        app_dep_map = self.determine_invalidations(project, params, apptypes,
                                                   app_dep_map)
        self.perform_invalidations(app_dep_map)

        tagopsdb.Session.commit()
        log.debug('Committed database changes')
        return dict()

    @input_validate('package')
    @input_validate('targets')
    @input_validate('project')
    def show(self, application, project, package, version, apptypes=None, **params):
        """Show deployment information for a given project"""

        log.debug('Showing deployment information for given project')

        version = params.get('version', None)
        pkg_def_app_map = collections.defaultdict(list)

        for target in apptypes:
            for proj_pkg in tagopsdb.ProjectPackage.find(
                project_id=project.id, app_id=target.id
            ):
                pkg_def_app_map[proj_pkg.package_definition].append(target)

        # Find deployments
        deploy_info = []

        for pkg_def in pkg_def_app_map.keys():
            pkg_dep_info = dict(
                environment=params['env'],
                package=pkg_def,
                by_apptype=[],
            )

            for target in pkg_def_app_map[pkg_def]:
                func_args = [
                    pkg_def.name,
                    self.envs[params['env']],
                    target
                ]

                if version is None:
                    curr_app_dep = \
                        tagopsdb.deploy.deploy.find_current_app_deployment(
                            *func_args
                        )
                    prev_app_dep = \
                        tagopsdb.deploy.deploy.find_previous_app_deployment(
                            *func_args
                        )
                else:
                    curr_app_dep = \
                        tagopsdb.deploy.deploy.find_specific_app_deployment(
                            *func_args, version=version
                        )
                    prev_app_dep = None

                host_deps = \
                    tagopsdb.deploy.deploy.find_current_host_deployments(
                        *func_args, version=version
                    )

                pkg_dep_info['by_apptype'].append(dict(
                    apptype=target,
                    current_app_deployment=curr_app_dep,
                    previous_app_deployment=prev_app_dep,
                    host_deployments=host_deps,
                ))

            deploy_info.append(pkg_dep_info)

        return dict(result=deploy_info)

    @input_validate('package')
    @input_validate('targets')
    @input_validate('project')
    def rollback(self, application, project, package, hosts=None, apptypes=None, **params):
        """Rollback to the previous validated deployed version of given
           project on requested application tiers or hosts
        """

        log.debug('Rolling back project')

        package, apptypes, app_host_map = self.get_app_info(
            project, None, hosts, apptypes, params
        )
        app_dep_map = self.find_app_deployments(package, apptypes, params)

        if not len(filter(None, app_dep_map.itervalues())):
            raise tds.exceptions.NotFoundError(
                'Nothing to roll back for application %r in %s '
                'environment', project.name,
                self.envs[params['env']]
            )

        # Save verison of application/deployment map for invalidation
        # at the end of the run
        log.log(5, 'Saving current application/deployment map')
        orig_app_dep_map = app_dep_map

        app_pkg_map, app_host_map, app_dep_map = \
            self.determine_rollbacks(hosts, apptypes, params, app_host_map,
                                     app_dep_map)

        # May need to change when 'package' has name removed (found
        # via 'package_definition')
        params['package_name'] = pkg.name
        params['version'] = pkg.version

        self.send_notifications(project, hosts, apptypes, params)
        self.perform_rollbacks(
            project, hosts, apptypes, params, app_pkg_map, app_host_map,
            app_dep_map
        )

        if not hosts:
            # Now perform invalidations, commit immediately follows
            # Note this is only done for tiers
            self.perform_invalidations(orig_app_dep_map)

        tagopsdb.Session.commit()
        log.debug('Committed database changes')

        return dict()

    @staticmethod
    def get_package_for_target(target, environment):
        """Return the package for the given target in the given environment."""
        deployments = target.app_deployments
        dep = None
        for dep in sorted(deployments, key=lambda x: x.realized, reverse=True):
            if dep.environment != environment.environment:
                continue

            if dep.status in ('inprogress', 'incomplete'):
                raise tds.exceptions.TDSException(
                    'Deploy target "%s" is being deployed to currently',
                    target.name
                )

            if dep.status in ('complete', 'validated'):
                break
        else:
            dep = None

        if dep is not None:
            pkg = dep.deployment.package
            return pkg

        return None

    @input_validate('package')
    @input_validate('targets')
    @input_validate('project')
    def restart(self, application, project, package, hosts=None, apptypes=None, **params):
        """Restart given project on requested application tiers or hosts"""

        log.debug('Restarting application for project')

        # Not a deployment
        params['deployment'] = False

        environment = tagopsdb.Environment.get(env=params['env'])

        restart_targets = []

        if apptypes:
            for apptype in apptypes:
                pkg = self.get_package_for_target(apptype, environment)
                if pkg is None:
                    continue

                for host in apptype.hosts:
                    if host.environment == environment.environment:
                        restart_targets.append((host, pkg))

        elif hosts:
            for host in hosts:
                pkg = self.get_package_for_target(
                    host.application, environment
                )
                if pkg is None:
                    continue

                restart_targets.append((host, pkg))

        if not restart_targets:
            raise tds.exceptions.NotFoundError(
                'Nothing to restart for project "%s" in %s environment',
                project.name, environment.environment
            )

        restart_targets.sort(key=lambda x: (x[0].name, x[1].name))

        restart_results = {}

        delay = params.get('delay', None)
        for i, (host, pkg) in enumerate(restart_targets):
            # TODO: rework restart_hosts to take a list of hosts/pkgs
            restart_result = self.restart_host(host.name, pkg.name)
            restart_results[(host, pkg)] = restart_result[0]

            if delay is not None and (i+1) < len(restart_targets):
                log.log(5, 'Sleeping for %d seconds...', delay)
                time.sleep(delay)

        return dict(result=restart_results)

    @input_validate('package')
    @input_validate('targets')
    @input_validate('project')
    def redeploy(self, application, project, package, hosts=None, apptypes=None, **params):
        """Redeploy given project to requested application tiers or hosts"""

        log.debug('Redeploying project')

        _package, apptypes, app_host_map = self.get_app_info(
            project, None, hosts, apptypes, params, hostonly=True
        )
        app_dep_map = self.find_app_deployments(package, apptypes, params)

        if not len(list(filter(None, app_dep_map.itervalues()))):
            raise tds.exceptions.NotFoundError(
                'Nothing to redeploy for application %r in %s '
                'environment', project.name,
                self.envs[params['env']]
            )

<<<<<<< HEAD
        deployment = package.deployments[-1]
=======
        deployment = tagopsdb.Deployment.find(package_id=pkg.id)[0]
        params['package_name'] = deployment.package.name
        params['version'] = deployment.package.version

>>>>>>> c4523b6f
        self.send_notifications(project, hosts, apptypes, params)
        self.perform_redeployments(
            project, hosts, apptypes, params, deployment, app_host_map,
            app_dep_map
        )

        tagopsdb.Session.commit()
        log.debug('Committed database changes')

        return dict()

    @input_validate('package')
    @input_validate('targets')
    @input_validate('project')
    def validate(self, application, project, package, hosts=None, apptypes=None, **params):
        """Validate a given version of a given project"""

        log.debug('Validating for given project')

        # Not a deployment
        params['deployment'] = False

        _pkg, apptypes, app_host_map = self.get_app_info(
            project, package, hosts, apptypes, params
        )

<<<<<<< HEAD
        app_dep_map = self.find_app_deployments(package, apptypes, params)
=======
        if pkg is None:
            raise tds.exceptions.NotFoundError(
                'Package "%s@%s" does not exist',
                project.name, params['version']
            )

        app_dep_map = self.find_app_deployments(pkg, apptypes, params)
>>>>>>> c4523b6f

        if not len(list(filter(None, app_dep_map.itervalues()))):
            raise tds.exceptions.NotFoundError(
                'No deployments to validate for application "%s" '
                'in %s environment', project.name,
                self.envs[params['env']]
            )

        app_dep_map = self.determine_validations(
            project, params, apptypes, app_dep_map
        )
        self.perform_validations(project, params, app_dep_map)

        tagopsdb.Session.commit()
        log.debug('Committed database changes')

        return dict()<|MERGE_RESOLUTION|>--- conflicted
+++ resolved
@@ -1003,16 +1003,6 @@
             '1'
         )
 
-<<<<<<< HEAD
-=======
-        if pkg is None:
-            raise tds.exceptions.NotFoundError(
-                'Package "%s@%s" does not exist',
-                project.name,
-                version
-            )
-
->>>>>>> c4523b6f
         return pkg
 
     @tds.utils.debug
@@ -1234,27 +1224,6 @@
         log.debug('Adding application type for project')
 
         try:
-<<<<<<< HEAD
-=======
-            tagopsdb.deploy.repo.find_app_location(project.name)
-        except tagopsdb.exceptions.RepoException:
-            raise tds.exceptions.TDSException(
-                "RepoException when finding package location for project: %s",
-                project.name
-            )
-
-        try:
-            pkg_def = tagopsdb.deploy.package.find_package_definition(
-                project.id
-            )
-        except tagopsdb.exceptions.RepoException:
-            raise tds.exceptions.NotFoundError(
-                # XXX: who cares?
-                "No packages associated with project: %s", project.name
-            )
-
-        try:
->>>>>>> c4523b6f
             tagopsdb.deploy.repo.add_app_packages_mapping(
                 project.delegate,
                 application,
@@ -1286,31 +1255,10 @@
     def delete_apptype(self, application, project, apptypes, **params):
         """Delete a specific application type from the given project"""
 
-<<<<<<< HEAD
         tagopsdb.deploy.repo.delete_app_packages_mapping(
             tagopsdb.deploy.repo.find_app_location(project.name),
             [x.name for x in apptypes]
         )
-=======
-        log.debug('Removing application type for project')
-
-        app = tagopsdb.deploy.repo.find_app_location(project.name)
-
-        if app is None:
-            raise tds.exceptions.NotFoundError(
-                'No app found for project "%s"', project.name
-            )
-
-        try:
-            tagopsdb.deploy.repo.delete_app_packages_mapping(
-                app,
-                [params['apptype']]
-            )
-        except tagopsdb.exceptions.RepoException:
-            raise tds.exceptions.NotFoundError(
-                'Target "%s" does not exist', params['apptype']
-            )
->>>>>>> c4523b6f
 
         tagopsdb.Session.commit()
 
@@ -1334,28 +1282,13 @@
             None, package, hosts, apptypes, params
         )
 
-<<<<<<< HEAD
-=======
-        if package is None:
-            raise tds.exceptions.NotFoundError(
-                'Package "%s@%s" does not exist',
-                project.name, params['version']
-            )
-
->>>>>>> c4523b6f
         params['package_name'] = package.name
 
         app_dep_map = self.find_app_deployments(package, apptypes, params)
         app_host_map, app_dep_map = self.determine_new_deployments(
-<<<<<<< HEAD
-                None, hosts, apptypes, params, package, app_host_map,
-                app_dep_map
-            )
-=======
-            project, hosts, apptypes, params, package, app_host_map,
+            None, hosts, apptypes, params, package, app_host_map,
             app_dep_map
         )
->>>>>>> c4523b6f
 
         self.send_notifications(None, hosts, apptypes, params)
         self.perform_deployments(
@@ -1382,17 +1315,7 @@
             project, package, hosts, apptypes, params
         )
 
-<<<<<<< HEAD
         app_dep_map = self.find_app_deployments(package, apptypes, params)
-=======
-        if pkg is None:
-            raise tds.exceptions.NotFoundError(
-                'Package "%s@%s" does not exist',
-                project.name, params['version']
-            )
-
-        app_dep_map = self.find_app_deployments(pkg, apptypes, params)
->>>>>>> c4523b6f
 
         if not len(list(filter(None, app_dep_map.itervalues()))):
             raise tds.exceptions.NotFoundError(
@@ -1631,14 +1554,10 @@
                 self.envs[params['env']]
             )
 
-<<<<<<< HEAD
         deployment = package.deployments[-1]
-=======
-        deployment = tagopsdb.Deployment.find(package_id=pkg.id)[0]
         params['package_name'] = deployment.package.name
         params['version'] = deployment.package.version
 
->>>>>>> c4523b6f
         self.send_notifications(project, hosts, apptypes, params)
         self.perform_redeployments(
             project, hosts, apptypes, params, deployment, app_host_map,
@@ -1665,17 +1584,7 @@
             project, package, hosts, apptypes, params
         )
 
-<<<<<<< HEAD
         app_dep_map = self.find_app_deployments(package, apptypes, params)
-=======
-        if pkg is None:
-            raise tds.exceptions.NotFoundError(
-                'Package "%s@%s" does not exist',
-                project.name, params['version']
-            )
-
-        app_dep_map = self.find_app_deployments(pkg, apptypes, params)
->>>>>>> c4523b6f
 
         if not len(list(filter(None, app_dep_map.itervalues()))):
             raise tds.exceptions.NotFoundError(
