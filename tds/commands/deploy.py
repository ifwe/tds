"""
Controller for 'deploy' commands.
"""

import time
import logging

from collections import OrderedDict

import tagopsdb
import tagopsdb.deploy.deploy as tagopsdb_deploy
import tds.deploy_strategy
import tds.exceptions
import tds.model
import tds.notifications

from .base import BaseController, validate as input_validate

log = logging.getLogger('tds')


def create_deployment(hosts, apptypes, **params):
    """
    Translate the common "params" argument into a Deployment instance.
    """

    return tds.model.DeployInfo(
        actor=tds.model.Actor(
            name=params.get('user'),
            groups=params.get('groups'),
        ),
        action=dict(
            command=params.get('command_name'),
            subcommand=params.get('subcommand_name'),
        ),
        project=dict(
            # TODO: deployments should be for projects, not packages
            name=params.get('package_name'),
        ),
        package=tds.model.Package(
            name=params.get('package_name'),
            version=params.get('version'),
        ),
        target=dict(
            env=params.get('env'),
            apptypes=apptypes,
            hosts=hosts,
        ),
    )


class DeployController(BaseController):
    """
    Commands to manage deployments.
    """

    dep_types = {'promote': 'Deployment',
                 'fix': 'Fix',
                 'rollback': 'Rollback',
                 'push': 'Push',
                 'repush': 'Repush',
                 'revert': 'Reversion', }
    envs = OrderedDict([
        ('dev', 'development'),
        ('stage', 'staging'),
        ('prod', 'production'),
    ])
    requires_tier_progression = True

    access_levels = {
        'invalidate': 'environment',
        'show': 'environment',
        'validate': 'environment',
        'promote': 'environment',
        'fix': 'environment',
        'rollback': 'environment',
        'restart': 'environment',
    }

    def __init__(self, config):
        """
        Set some basic attributes.
        """

        self.deployment = None
        self.deploy_hosts = set()
        self.deploy_tiers = set()
        self.application = None
        self.environment = None
        self.package = None
        self.user = None

        super(DeployController, self).__init__(config)

        self.create_deploy_strategy(
            self.app_config.get('deploy_strategy', 'salt')
        )

    def create_deploy_strategy(self, deploy_strat_name):
        """
        Create a deploy strategy and set it to self.deploy_strategy for use by
        restart command.
        """
        if deploy_strat_name == 'mco':
            cls = tds.deploy_strategy.TDSMCODeployStrategy
        elif deploy_strat_name == 'salt':
            cls = tds.deploy_strategy.TDSSaltDeployStrategy
        else:
            raise tds.exceptions.ConfigurationError(
                'Invalid deploy strategy: {strat}.'.format(
                    strat=deploy_strat_name
                )
            )

        self.deploy_strategy = cls(
            **self.app_config.get(deploy_strat_name, {})
        )

    def determine_availability(self, host, deployment=False):
        """
        Determine if a host is available for deployment.
        """
        if deployment:
            host_deps = tagopsdb.HostDeployment.find(host_id=host.host_id)
        else:
            host_deps = tagopsdb.HostDeployment.find(host_id=host.id)

        return all(
            dep.deployment.status not in ['inprogress', 'queued']
            for dep in host_deps
        )

    def display_output(self):
        """
        Create a queue, alphabetized by tier name and host name.
        The daemon will go through the tier deployments first, by name.
        And go through each tier's hosts, by name.
        And then go through all the individual non-tier host deployments, by
        name.
        Emulate that with a queue and then go through displaying the status for
        each item in the queue.
        If the currently displaying item is a tier deployment, go through
        displaying all its host deployments first and then display the final
        status for the tier deployment.
        """
        queue = list()
        tier_deps = sorted(
            self.deployment.app_deployments,
            key=lambda dep: dep.target.name,
        )
        host_deps = sorted(
            self.deployment.host_deployments,
            key=lambda dep: dep.host.name,
        )

        for tier_dep in tier_deps:
            queue.append(tier_dep)
            tier_host_deps = sorted(
                [dep for dep in self.deployment.host_deployments if
                 dep.host.app_id == tier_dep.app_id],
                key=lambda dep: dep.host.name,
            )
            queue.extend(tier_host_deps)
        for host_dep in host_deps:
            if not any(getattr(dep, 'host_id', None) is not None and
                       dep.host_id == host_dep.host_id for dep in queue):
                queue.append(host_dep)

        while queue:
            curr_item = queue[0]
            while curr_item.status not in ('inprogress', 'complete', 'ok',
                                           'failed', 'incomplete'):
                time.sleep(0.1)
                self._refresh(curr_item)
            curr_status = curr_item.status
            if getattr(curr_item, 'app_id', None) is not None:
                self._display_status(curr_item)
                while len(queue) > 1:
                    next_item = queue[1]
                    if getattr(next_item, 'app_id', None) is not None or \
                            next_item.host.app_id != curr_item.app_id:
                        break
                    while next_item.status not in ('inprogress', 'ok',
                                                   'failed'):
                        time.sleep(0.1)
                        self._refresh(next_item)
                    self._display_status(next_item)
                    if next_item.status == 'inprogress':
                        while next_item.status not in ('failed', 'ok'):
                            time.sleep(0.1)
                            self._refresh(next_item)
                        self._display_status(next_item)
                    queue.pop(1)
                self._refresh(curr_item)
                self._display_status(curr_item)
            else:
                self._display_status(curr_item, True)
                while curr_item.status not in ('failed', 'ok'):
                    time.sleep(0.1)
                    self._refresh(curr_item)
                if curr_status != curr_item.status:
                    self._display_status(curr_item, True)
            queue.pop(0)
        self._refresh(self.deployment)
        log.info('Deployment:\t[{status}]'.format(
            status=self.deployment.status
        ))

    def _refresh(self, obj):
        """
        WTF
        """
        tagopsdb.Session.commit()
        obj.refresh()

    def _display_status(self, dep, host_only=False):
        """
        Display the current status of a host or tier deployment.
        If host_only, don't indent for a host deployment being part of a tier
        deployment.
        """
        if host_only:
            log.info('{host_name}:\t\t[{status}]'.format(
                host_name=dep.host.name,
                status=dep.status,
            ))
            if dep.status == 'failed':
                log.info('Salt output: {output}'.format(
                    output=dep.deploy_result,
                ))
        elif getattr(dep, 'app_id', None) is not None:
            log.info('{tier_name}:\t\t[{status}]'.format(
                tier_name=dep.target.name,
                status=dep.status,
            ))
        else:
            log.info('\t{host_name}:\t[{status}]'.format(
                host_name=dep.host.name,
                status=dep.status,
            ))
            if dep.status == 'failed':
                log.info('Salt output: {output}'.format(
                    output=dep.deploy_result,
                ))

    def find_current_app_deployments(self, package, apptypes, params):
        """
        Given a specific package, determine current deployments of that
        package for a given set of apptypes in a given environment.
        """
        environment = tagopsdb.Environment.get(
            environment=self.envs[params['env']]
        )

        app_deployments = {}

        for apptype in apptypes:
            app_deployments[apptype.id] = (apptype.name, None)

            for app_deployment in apptype.app_deployments:
                if app_deployment.environment_obj != environment:
                    continue
                if app_deployment.package != package.delegate:
                    break

                app_deployments[apptype.id] = (apptype.name, app_deployment)

        return app_deployments

    def get_previous_env(self, env):
        """
        Find the previous environment (short name).
        Note this currently does NOT validate the environment name passed.
        """
        if env == 'dev':
            return None

        short_envs = self.envs.keys()
        return short_envs[short_envs.index(env) - 1]

    def manage_attached_session(self):
        """
        Attach to the session and handle a KeyboardInterrupt by canceling the
        deployment if possible/reasonable. Inform user.
        """
        log.info('Deployment now being run, press Ctrl-C at any time to '
                 'cancel...')

        try:
            self.display_output()
        except KeyboardInterrupt:
            self._refresh(self.deployment)
            if self.deployment.status in ['pending', 'queued']:
                log.info('Deployment was still pending or queued, '
                         'canceling now.')
                self.deployment.status = 'canceled'
                tagopsdb.Session.commit()
            elif self.deployment.status == 'inprogress':
                log.info('Deployment was in progress, canceling now; '
                         'the installer daemon will stop after its current '
                         'host deployment is complete.')
                self.deployment.status = 'canceled'
                tagopsdb.Session.commit()
            elif self.deployment.status in ['complete', 'failed']:
                log.info('Deployment was already completed, nothing to do.')
            else:
                raise RuntimeError('Deployment state "%s" unexpected.'
                                   % self.deployment.status)

    def prepare_deployments(self, params):
        """
        Prepare deployments for a promote.
        """
        self.deployment = tds.model.Deployment.create(
            user=self.user,
            delay=params.get('delay', 0),
        )

        if self.deploy_hosts:
            self.prepare_host_deployments()
        else:
            self.prepare_tier_deployments()

        tagopsdb.Session.commit()

    def prepare_host_deployments(self, hosts=None):
        """
        Prepare host deployments for a promote.
        """
        hosts_to_do = []

        if hosts is None:
            hosts = self.deploy_hosts
            in_tier = False
        else:
            in_tier = True

        for host in hosts:
            available = self.determine_availability(host)

            if not available:
                if in_tier:
                    return None
                else:  # Just remove host
                    continue
            else:
                hosts_to_do.append(host)

        if not hosts_to_do:
            return None

        for host in hosts_to_do:
            tds.model.HostDeployment.create(
                deployment_id=self.deployment.id,
                host_id=host.id,
                user=self.user,
                status='pending',
                package_id=self.package.id
            )

    def prepare_tier_deployments(self):
        """
        Prepare tier deployments for a promote.
        """
        for tier in self.deploy_tiers:
            host_targets = list()
            for host in tier.hosts:
                if host.environment_id != self.environment.id:
                    continue
                latest_host_dep = \
                    self.application.get_latest_completed_host_deployment(
                        host.id
                    )
                if latest_host_dep and latest_host_dep.package_id == \
                        self.package.id:
                    continue
                host_targets.append(host)
            self.prepare_host_deployments(host_targets)
            tds.model.AppDeployment.create(
                deployment_id=self.deployment.id,
                app_id=tier.id,
                user=self.user,
                environment_id=self.environment.id,
                status='pending',
                package_id=self.package.id,
            )

    def perform_validation(self, app_deployment, package, params):
        """
        Perform validation on a given app deployment.
        """
        app_deployment.status = 'validated'
        tagopsdb.Session.commit()

        tagopsdb_deploy.delete_host_deployments(
            package.name,
            app_deployment.app_id,
            self.envs[params['env']]
        )

<<<<<<< HEAD
    @tds.utils.debug
    def restart_host(self, dep_host, app, retry=4):
        """Restart a host."""
        return self.deploy_strategy.restart_host(dep_host, app, retry)

    @tds.utils.debug
    def deploy_to_hosts(self, params, dep_hosts, dep, package_id,
                        redeploy=False):
        """Perform deployment on given set of hosts (only doing those
           that previously failed with a redeploy).
=======
    def send_notifications(self, **params):
>>>>>>> 210c4f0f
        """
        Send notifications for a given deployment.
        """
        deployment = create_deployment(
            hosts=self.deploy_hosts,
            apptypes=self.deploy_tiers,
            **params
        )

<<<<<<< HEAD
        log.debug('Performing host deployments')

        total_hosts = len(dep_hosts)
        host_count = 1
        failed_hosts = []

        # widgets for progress bar
        widgets = ['Completed: ', progressbar.Counter(),
                   ' out of %d hosts' % total_hosts,
                   ' (', progressbar.Timer(), ', ', progressbar.ETA(), ')']

        if params.get('verbose', None) is None:
            pbar = progressbar.ProgressBar(widgets=widgets,
                                           maxval=total_hosts).start()

        pkg = tagopsdb.model.Package.get(id=package_id)
        app, version = pkg.name, pkg.version
        log.log(5, 'Application name and version: %s %s', app, version)

        for dep_host in sorted(dep_hosts, key=lambda host: host.hostname):
            host_dep = tagopsdb.model.HostDeployment.get(
                host_id=dep_host.id,
                package_id=pkg.id,
            )

            if redeploy and host_dep and host_dep.status != 'ok':
                log.log(5, 'Host %r needs redeloyment', dep_host.hostname)
                success, info = self.deploy_to_host(
                    dep_host.hostname, app, version
                )

                if success:
                    log.log(
                        5, 'Deployment to host %r successful',
                        dep_host.hostname
                    )

                    # Commit to DB immediately
                    host_dep.status = 'ok'
                    tagopsdb.Session.commit()
=======
        notification = tds.notifications.Notifications(self.app_config)
        notification.notify(deployment)
>>>>>>> 210c4f0f

    @input_validate('package_hostonly')
    @input_validate('targets')
    @input_validate('application')
    def fix(self, application, package, hosts=None, apptypes=None, **params):
        """
        Perform a deploy fix.
        """
        self.environment = tagopsdb.Environment.get(
            environment=self.envs[params['env']]
        )
        self.package = package
        self.application = application
        self.user = params['user']

        app_ids = set()
        self.deploy_tiers = set()
        host_ids = set()
        self.deploy_hosts = set()
        if hosts:
            for host in hosts:
                if host.id in host_ids:
                    continue
                ongoing_host_deps =  host.get_ongoing_deployments()
                if ongoing_host_deps:
                    log.info(
                        'User {user} is currently running a deployment for the'
                        ' host {host} in the {env} environment. Skipping...'
                        .format(
                            user=ongoing_host_deps[0].user,
                            host=ongoing_host_deps[0].host.name,
                            env=self.environment.environment,
                        )
                    )
                    continue
                ongoing_tier_deps =  host.application.get_ongoing_deployments(
                    self.environment.id
                )
<<<<<<< HEAD
                tagopsdb.deploy.deploy.delete_host_deployment(
                    dep_host.hostname,
                    app
                )
                host_dep = tagopsdb.deploy.deploy.add_host_deployment(
                    dep.id,
                    dep_host.id,
                    params['user'],
                    'inprogress',
                    package_id,
                )
                success, info = self.deploy_to_host(dep_host.hostname, app,
                                                    version)

                if success:
                    log.log(
                        5, 'Deployment to host %r successful',
                        dep_host.hostname
=======
                if ongoing_tier_deps:
                    log.info(
                        'User {user} is currently running a deployment for the'
                        ' tier {tier} in the {env} environment. Skipping...'
                        .format(
                            user=ongoing_tier_deps[0].user,
                            tier=host.application.name,
                            env=self.environment.environment,
                        )
>>>>>>> 210c4f0f
                    )
                    continue
                found = application.get_latest_host_deployment(host.id)
                if not found:
                    log.info(
                        'No deployment of this application to host {h_name} '
                        'was found. Skipping....'.format(h_name=host.name)
                    )
<<<<<<< HEAD

                    # Commit to DB immediately
                    host_dep.status = 'failed'
                    tagopsdb.Session.commit()

                    failed_hosts.append((dep_host.hostname, info))

                log.log(5, 'Committed database (nested) change')

            if params.get('verbose', None) is None:
                pbar.update(host_count)

            host_count += 1

            delay = params.get('delay', None)
            if delay is not None:
                log.log(5, 'Sleeping for %d seconds...', delay)
                time.sleep(delay)

        if params.get('verbose', None) is None:
            pbar.finish()

        # If any hosts failed, show failure information for each
        if failed_hosts:
            log.info('Some hosts had failures:\n')

            for failed_host, reason in failed_hosts:
                log.info('-----')
                log.info('Hostname: %s', failed_host)
                log.info('Reason: %s', reason)

            return False
        else:
            return True

    @tds.utils.debug
    def deploy_to_hosts_or_tiers(self, hosts, apptypes, params, dep,
                                 app_dep_map, package_id, redeploy=False,
                                 rollback=False):
        """Do the deployment to the requested hosts or application tiers"""

        log.debug('Deploying to requested hosts or application tiers')

        if hosts:
            log.log(5, 'Deployment is for hosts...')
            for apptype in list(apptypes):
                apphosts = [host for host in hosts
                            if host.target.id == apptype.id]
                if not apphosts:
=======
>>>>>>> 210c4f0f
                    continue
                elif found.status == 'ok':
                    log.info(
                        'Most recent deployment of this package on host '
                        '{h_name} was completed successfully. Skipping....'
                        .format(h_name=host.name)
                    )
                    continue
                host_ids.add(found.host_id)
                self.deploy_hosts.add(host)

<<<<<<< HEAD
                log.log(5, 'Hosts being deployed to are: %r', apphosts)

                deploy_result = self.deploy_to_hosts(
                    params, apphosts, dep, package_id, redeploy=redeploy
                )

                if deploy_result:
                    # We want the tier status updated only if doing
                    # a rollback
                    if rollback:
                        app_dep = app_dep_map[apptype.id][0]
                        app_dep.status = 'complete'
                    dep.status = 'complete'
                else:
                    dep.status = 'failed'
=======
>>>>>>> 210c4f0f
        else:
            for apptype in apptypes:
                found = application.get_latest_tier_deployment(
                    apptype.id,
                    self.environment.id,
                )
                if not found:
                    log.info(
                        'No deployment of this application to tier {t_name} '
                        'was found. Skipping....'.format(t_name=apptype.name)
                    )
                    continue
                ongoing_tier_deps = apptype.get_ongoing_deployments(
                    self.environment.id
                )
                ongoing_host_deps = apptype.get_ongoing_host_deployments(
                    self.environment.id
                )
                if ongoing_tier_deps:
                    log.info(
                        'User {user} is currently running a deployment for the'
                        ' tier {tier} in the {env} environment. Skipping...'
                        .format(
                            user=ongoing_tier_deps[0].user,
                            tier=apptype.name,
                            env=self.environment.environment,
                        )
<<<<<<< HEAD
                        continue
                else:
                    app_dep = tagopsdb.deploy.deploy.add_app_deployment(
                        dep.id,
                        apptype.id,
                        params['user'],
                        'inprogress',
                        self.envs[params['env']],
                        package_id,
                    )

                try:
                    dep_hosts = tagopsdb.deploy.deploy.find_hosts_for_app(
                        apptype.id,
                        self.envs[params['env']]
=======
>>>>>>> 210c4f0f
                    )
                    continue
                if ongoing_host_deps:
                    log.info(
                        'User {user} is currently running a deployment for the'
                        ' host {host} in the {env} environment. Skipping...'
                        .format(
                            user=ongoing_host_deps[0].user,
                            host=ongoing_host_deps[0].host.name,
                            env=self.environment.environment,
                        )
                    )
                    continue
                found = tds.model.AppDeployment(delegate=found)
                if found.status not in ('incomplete', 'pending'):
                    log.info(
                        'Most recent deployment of this package on tier '
                        '{t_name} was completed successfully. '
                        'Skipping....'.format(
                            t_name=apptype.name,
                        )
                    )
                    continue
                app_ids.add(found.app_id)
                self.deploy_tiers.add(apptype)
                host_ids |= set([
                    x.host_id for x in found.get_incomplete_host_deployments()
                ])

        if not (app_ids or host_ids):
            log.info('Nothing to do.')
            return dict()
        self.deployment = tds.model.Deployment.create(
            user=params['user'],
            status='pending',
            delay=params.get('delay', 0),
        )
        for app_id in app_ids:
            tds.model.AppDeployment.create(
                deployment_id=self.deployment.id,
                app_id=app_id,
                environment_id=self.environment.id,
                user=params['user'],
                package_id=package.id,
                status='pending',
            )
        for host_id in host_ids:
            tds.model.HostDeployment.create(
                deployment_id=self.deployment.id,
                host_id=host_id,
                user=params['user'],
                package_id=package.id,
                status='pending',
            )

<<<<<<< HEAD
                if self.deploy_to_hosts(params, dep_hosts, dep, package_id,
                                        redeploy=redeploy):
                    app_dep.status = 'complete'
                    dep.status = 'complete'
                else:
                    app_dep.status = 'incomplete'
                    dep.status = 'failed'
=======
        params['package_name'] = application.name
        params['version'] = package.version
        self.send_notifications(**params)
>>>>>>> 210c4f0f

        self.deployment.status = 'queued'
        tagopsdb.Session.commit()
        if params['detach']:
            log.info('Deployment ready for installer daemon, disconnecting '
                     'now.')
            return dict()
        self.manage_attached_session()

    @input_validate('package')
    @input_validate('targets')
    @input_validate('application')
    def invalidate(self, application, package, hosts=None, apptypes=None,
                   **params):
        """
        Ensure that, for the tiers we're checking, the given package
        had been deployed at some point and is in the 'validated' state.
        If so, update tier to 'invalidated', otherwise do nothing
        (and mention nothing has been done).
        """
        app_deployments = self.find_current_app_deployments(
            package, apptypes, params
        )

        for apptype in apptypes:
            tier_name, curr_app_dep = app_deployments[apptype.id]

            if (curr_app_dep is not None and
                curr_app_dep.package == package.delegate):
                log.info('Application "%s", version "%s" is currently '
                         'deployed on tier "%s", skipping...',
                         application.name, package.version, tier_name)
                continue

            for app_deployment in package.app_deployments:
                if app_deployment.target in [x.delegate for x in apptypes]:
                    app_deployment.status = 'invalidated'

            tagopsdb.Session.commit()

    @input_validate('package')
    @input_validate('targets')
    @input_validate('application')
    def promote(self, application, package, hosts=None, apptypes=None,
                **params):
        """
        For the given hosts for tiers, ensure the given package is not
        currently deployed (do nothing if this is the case), then attempt
        the deployments.... okay, this one is really complicated, let's
        discuss this one more.
        """
        self.environment = tagopsdb.Environment.get(
            environment=self.envs[params['env']]
        )
        self.package = package
        self.application = application
        self.user = params['user']

        app_deployments = self.find_current_app_deployments(
            package, apptypes, params
        )
        previous_env = self.get_previous_env(params['env'])

        for apptype in apptypes:
            if (previous_env and
                not package.check_app_deployments(apptype, previous_env) and
                not params.get('force')):
                log.info(
                    'Application "{app}", version "{vers}" is not validated in'
                    ' the previous environment for tier "{tier}", '
                    'skipping...'.format(
                        app=application.name,
                        vers=package.version,
                        tier=apptype.name
                    )
                )
                continue

            ongoing_deps = apptype.get_ongoing_deployments(self.environment.id)
            if ongoing_deps:
                log.info(
                    'User {user} is currently running a deployment for the '
                    'tier {tier} in the {env} environment. Skipping...'.format(
                        user=ongoing_deps[0].user,
                        tier=apptype.name,
                        env=self.environment.environment,
                    )
                )
                continue

            tier_name, curr_app_dep = app_deployments[apptype.id]

            if (curr_app_dep is not None and
                curr_app_dep.package == package.delegate):
                log.info(
                    'Application "{app}", version "{vers}" is currently '
                    'deployed on tier "{tier}", skipping...'.format(
                        app=application.name,
                        vers=package.version,
                        tier=tier_name
                    )
                )
                continue

            ongoing_host_deps = apptype.get_ongoing_host_deployments(
                self.environment.id
            )

            if hosts:
                app_hosts = set(host for host in hosts if host.app_id ==
                                apptype.id and host.environment_id ==
                                self.environment.id)

                to_remove = set()
                if ongoing_host_deps:
                    for host in app_hosts:
                        relevant_deps = [dep for dep in ongoing_host_deps if
                                         dep.host_id == host.id]
                        if relevant_deps:
                            log.info(
                                'User {user} is currently running a deployment'
                                ' for the host {host} in the {env} '
                                'environment. Skipping...'.format(
                                    user=relevant_deps[0].user,
                                    host=host.name,
                                    env=self.environment.environment,
                                )
                            )
                            to_remove.add(host)
                app_hosts -= to_remove

                self.deploy_hosts |= app_hosts
            elif ongoing_host_deps:
                log.info(
                    'User {user} is currently running a deployment for the '
                    'host {host} in the {env} environment. Skipping...'.format(
                        user=ongoing_host_deps[0].user,
                        host=ongoing_host_deps[0].host.name,
                        env=self.environment.environment,
                    )
                )
                continue
            else:
                self.deploy_tiers.add(apptype)

        if not (self.deploy_hosts or self.deploy_tiers):
            log.info('Nothing to do.')
            return dict()

        params['package_name'] = application.name
        self.prepare_deployments(params)
        self.send_notifications(**params)

        # Let installer daemon access deployment now
        self.deployment.status = 'queued'
        tagopsdb.Session.commit()

        if params['detach']:
            log.info('Deployment ready for installer daemon, disconnecting '
                     'now.')
            return dict()

        self.manage_attached_session()

    @input_validate('package')
    @input_validate('targets')
    @input_validate('application')
    def restart(self, application, package, hosts=None, apptypes=None,
                **params):
        """
        For the given hosts or tiers, restart the appropriate service
        on each one for the given package and inform if restart succeeded
        or failed.
        """
        self.environment = tagopsdb.Environment.get(
            environment=self.envs[params['env']]
        )

        restart_targets = list()

        if hosts:
            for host in hosts:
                dep = application.get_latest_host_deployment(host.id)
                if not dep:
                    dep = application.get_latest_tier_deployment(
                        host.app_id,
                        self.environment.id,
                    )
                    if not dep or dep.status in ('incomplete', 'inprogress'):
                        continue

                restart_targets.append((host, dep.package))
        elif apptypes:
            for apptype in apptypes:
                dep = application.get_latest_tier_deployment(
                    apptype.id,
                    self.environment.id,
                )
                if not dep or dep.status in ('incomplete', 'inprogress'):
                    continue

                found_host = False
                for host in apptype.hosts:
                    if host.environment_id == self.environment.id:
                        found_host = True
                        restart_targets.append((host, dep.package))

                if not found_host:
                    log.info(
                        'No hosts for tier {tier} in environment {env}. '
                        'Continuing...'.format(
                            tier=apptype.name,
                            env=self.environment.environment,
                        )
                    )


        if not restart_targets:
            raise tds.exceptions.InvalidOperationError(
                'Nothing to restart for application {app} in {env} '
                'environment.'.format(
                    app=package.name,
                    env=self.environment.environment,
                )
            )

        restart_targets.sort(key=lambda x: (x[0].name, x[1].name))

        restart_results = dict()

        delay = params.get('delay', None)
        for i, (host, pkg) in enumerate(restart_targets):
            success, restart_result = self.deploy_strategy.restart_host(
                host.name, pkg.name
            )

            log.info(
                '{hostname}:\t\t[{status}]{printout}'.format(
                    hostname=host.name,
                    status='success' if success else 'failed',
                    printout='' if success else '\n' + restart_result,
                )
            )

            if delay is not None and (i + 1) < len(restart_targets):
                time.sleep(delay)

        return dict()

    @input_validate('package')
    @input_validate('targets')
    @input_validate('application')
    def rollback(self, application, package, hosts=None, apptypes=None,
                 **params):
        """
<<<<<<< HEAD

        log.debug('Finding all relevant application deployments')

        environment = tagopsdb.Environment.get(
            environment=self.envs[params['env']]
        )

        app_deployments = {}

        for app in apptypes:
            app_deployments[app.id] = None

            for app_dep in app.app_deployments:
                if app_dep.environment_id != environment.id:
                    continue
                if app_dep.package_id != package.id:
                    continue

                app_deployments[app.id] = (
                    app_dep, app.name, package
                )
                break

        return app_deployments

    @tds.utils.debug
    def get_app_info(self, package, hosts, apptypes, params, hostonly=False):
        """Verify requested package and which hosts or app tiers
        to install the package
=======
        For the given hosts or tiers, ensure the package is installed.
        If so, determine the previous deployed and validated version;
        if there's one, install that version and for a tier rollback
        set the status to 'invalidated' (nothing for hosts), else throw
        appropriate error.  If no previous validated version, throw
        appropriate error as well.
>>>>>>> 210c4f0f
        """
        self.environment = tagopsdb.Environment.get(
            environment=self.envs[params['env']]
        )
        self.package = package
        self.application = application
        self.user = params['user']

        host_deps = set()  # [(host_id, pkg_id), ...]
        self.deploy_hosts = set()
        tier_deps = set()  # [(tier_id, pkg_id), ...]
        self.deploy_tiers = set()
        tier_deps_to_invalidate = set()
        if hosts:
            for host in hosts:
                current_dep = application.get_latest_completed_host_deployment(
                    host_id=host.id,
                )
                current_tier_dep = \
                    application.get_latest_completed_tier_deployment(
                        tier_id=host.app_id,
                        environment_id=self.environment.id,
                    )
                if not current_dep or current_tier_dep.realized > \
                        current_dep.realized:
                    current_dep = current_tier_dep
                validated_dep = \
                    application.get_latest_completed_tier_deployment(
                        tier_id=host.app_id,
                        environment_id=self.environment.id,
                        must_be_validated=True,
                        exclude_package_ids=[current_dep.package_id],
                    )
                if not validated_dep:
                    log.info(
                        'No validated tier deployment for application {a_name}'
                        ' on tier {t_name} of host {h_name} before currently '
                        'deployed version. Skipping....'
                        .format(
                            a_name=application.name,
                            t_name=host.application.name,
                            h_name=host.name,
                        )
                    )
                    continue
                if host.get_ongoing_deployments():
                    log.info(
                        'There is an ongoing deployment for the host {h_name}.'
                        ' Skipping....'.format(h_name=host.name)
                    )
                    continue
                if host.application.get_ongoing_deployments(
                    self.environment.id
                ):
                    log.info(
                        'There is an ongoing deployment for the tier {t_name} '
                        'of the host {h_name} in the current environment. '
                        'Skipping....'.format(
                            t_name=host.application.name,
                            h_name=host.name,
                        )
                    )
                    continue
                host_deps.add((host.id, validated_dep.package_id))
                self.deploy_hosts.add(host)
        else:
            for apptype in apptypes:
                current_dep = application.get_latest_completed_tier_deployment(
                        tier_id=apptype.id,
                        environment_id=self.environment.id,
                    )
<<<<<<< HEAD

        log.log(5, 'Package ID is: %s', package.id)
        log.log(
            5, 'Application IDs are: %s',
            ', '.join([str(x.id) for x in apptypes])
        )

        return apptypes

    @tds.utils.debug
    def get_previous_environment(self, curr_env):
        """Find the previous environment to the current one"""

        log.debug('Determining previous deployment environment')

        # Done this way since negative indexes are allowed
        if curr_env == 'dev':
            raise tds.exceptions.WrongEnvironmentError(
                'There is no environment before the current environment (%s)',
                curr_env
            )

        try:
            return self.env_order[self.env_order.index(curr_env) - 1]
        except ValueError:
            raise tds.exceptions.WrongEnvironmentError(
                'Invalid environment: %s', curr_env
            )

    @tds.utils.debug
    def perform_deployments(self, hosts, apptypes, package, params,
                            app_dep_map):
        """Perform all deployments to the requested application tiers or
           hosts
        """
        log.debug('Performing deployments to application tiers or hosts')

        log.log(5, 'Creating new deployment')

        pkg_dep = tagopsdb.deploy.deploy.add_deployment(
            params['user'],
        )
        dep = pkg_dep
        log.log(5, 'Deployment is: %s', dep)

        self.deploy_to_hosts_or_tiers(
            hosts, apptypes, params, dep, app_dep_map, package.id
        )

    @staticmethod
    def perform_invalidations(app_dep_map):
        """Perform all invalidations to the requested application tiers"""

        log.debug('Performing invalidations to application tiers')

        for dep_info in app_dep_map.itervalues():
            app_dep, app_type, pkg = dep_info
            log.log(5, 'Application deployment is: %r', app_dep)
            log.log(5, 'Application type is: %s', app_type)
            log.log(5, 'Package is: %r', pkg)

            app_dep.status = 'invalidated'

    @tds.utils.debug
    def perform_redeployments(self, hosts, apptypes, params, deployment,
                              app_dep_map, package_id):
        """Perform all redeployments to the requested application tiers or
           hosts
        """

        log.debug('Performing redeployments to application tiers or hosts')

        self.deploy_to_hosts_or_tiers(
            hosts, apptypes, params, deployment, app_dep_map, package_id,
            redeploy=True
        )

    @tds.utils.debug
    def perform_rollbacks(self, hosts, apptypes, params, app_pkg_map,
                          app_dep_map):
        """Perform all rollbacks to the requested application tiers
           or hosts
        """

        log.debug('Performing rollbacks to application tiers or hosts')

        # Since a roll back could end up at different versions for
        # each application tier, must do each tier (or host(s) in
        # tier) on its own
        for app_id, pkg_id in app_pkg_map.iteritems():
            app_dep, app_type, pkg = app_dep_map[app_id]
            log.log(5, 'Application deployment is: %r', app_dep)
            log.log(5, 'Application type is: %s', app_type)
            log.log(5, 'Package is: %r', pkg)

            app_id = app_dep.app_id
            log.log(5, 'Application ID is: %s', app_id)

            if hosts:
                apphosts = [host for host in hosts
                            if host.target.id == app_id]
            else:
                apphosts = []

            if not apphosts:
                log.log(5, 'Creating new deployment')

                pkg_dep = tagopsdb.deploy.deploy.add_deployment(
                    params['user'],
                )
                dep = pkg_dep
                log.log(5, 'Deployment is: %s', dep)
            else:
                # Reset app deployment to 'inprogress' (if tier rollback)
                # or 'incomplete' (if host rollback), will require
                # revalidation
                if hosts:
                    app_dep.status = 'incomplete'
                else:
                    app_dep.status = 'inprogress'

                tagopsdb.Session.commit()

                dep = app_dep.deployment

            single_app_dep_map = {app_id: app_dep_map[app_id]}

            self.deploy_to_hosts_or_tiers(
                apphosts, apptypes, params, dep, single_app_dep_map, pkg_id,
                rollback=True
=======
                validated_dep = \
                    application.get_latest_completed_tier_deployment(
                        tier_id=apptype.id,
                        environment_id=self.environment.id,
                        must_be_validated=True,
                        exclude_package_ids=[current_dep.package_id],
                    )
                if not validated_dep:
                    log.info(
                        'No validated tier deployment for application {a_name}'
                        ' on tier {t_name} before currently deployed version. '
                        'Skipping....'.format(
                            a_name=application.name,
                            t_name=apptype.name,
                        )
                    )
                    continue
                tier_deps.add((apptype.id, validated_dep.package_id))
                self.deploy_tiers.add(apptype)
                for host in tds.model.HostTarget.find(
                    app_id=apptype.id,
                    environment_id=self.environment.id,
                ):
                    host_deps.add((host.id, validated_dep.package_id))
                for invalid_dep in tds.model.AppDeployment.find(
                    app_id=current_dep.app_id,
                    environment_id=current_dep.environment_id,
                    package_id=current_dep.package_id,
                ):
                    tier_deps_to_invalidate.add(invalid_dep)
        if not (tier_deps or host_deps):
            log.info('Nothing to do.')
            return dict()
        self.deployment = tds.model.Deployment.create(
            user=params['user'],
            status='pending',
            delay=params.get('delay', 0),
        )
        for tier_dep in tier_deps:
            tds.model.AppDeployment.create(
                deployment_id=self.deployment.id,
                app_id=tier_dep[0],
                environment_id=self.environment.id,
                user=params['user'],
                package_id=tier_dep[1],
                status='pending',
>>>>>>> 210c4f0f
            )
        for host_dep in host_deps:
            tds.model.HostDeployment.create(
                deployment_id=self.deployment.id,
                host_id=host_dep[0],
                user=params['user'],
                package_id=host_dep[1],
                status='pending',
            )

        params['package_name'] = application.name
        params['version'] = package.version
        self.send_notifications(**params)

        self.deployment.status = 'queued'
        for invalid_dep in tier_deps_to_invalidate:
            invalid_dep.status = 'invalidated'
            tagopsdb.Session.add(invalid_dep)
            for host_dep in invalid_dep.deployment.host_deployments:
                if host_dep.host.app_id != invalid_dep.app_id:
                    continue
                tagopsdb.Session.delete(host_dep)
        tagopsdb.Session.commit()
        if params['detach']:
            log.info('Deployment ready for installer daemon, disconnecting '
                     'now.')
            return dict()

        self.manage_attached_session()

    @input_validate('package_show')
    @input_validate('targets')
    @input_validate('application')
    def show(self, application, package, apptypes=None, **params):
        """
        For the given application/package and given apptypes,
        return the current deployment information (if any).
        """
        if not apptypes:
            apptypes = application.targets

        env_id = tagopsdb.Environment.get(
            environment=self.envs[params['env']],
        ).id
        package_deployment_info = dict(
            package=package,
            environment=params['env'],
            by_apptype=[],
        )

        for target in apptypes:
            func_args = [
                package.name,
                self.envs[params['env']],
                target,
            ]

            current_app_deployment = \
                application.get_latest_tier_deployment(
                    tier_id=target.id,
                    environment_id=env_id,
                    exclude_statuses=['pending', 'invalidated'],
                )
<<<<<<< HEAD

            if dep.status in ('complete', 'validated'):
                break
        else:
            dep = None

        if dep is not None:
            pkg = dep.package
            return pkg

        return None

    @input_validate('package')
    @input_validate('targets')
    @input_validate('application')
    def restart(self, application, package, hosts=None, apptypes=None,
                **params):
        """Restart given application on requested tiers or hosts"""

        log.debug('Restarting application')

        # Not a deployment
        params['deployment'] = False

        environment = tagopsdb.Environment.get(env=params['env'])

        restart_targets = []

        if apptypes:
            for apptype in apptypes:
                pkg = self.get_package_for_target(apptype, environment)
                if pkg is None:
                    continue

                for host in apptype.hosts:
                    if host.environment == environment.environment:
                        restart_targets.append((host, pkg))

        elif hosts:
            for host in hosts:
                pkg = self.get_package_for_target(
                    host.target, environment
=======
            previous_app_deployment = None
            package_id = package.id

            if params.get('version') is None:
                if current_app_deployment is not None:
                    previous_app_deployment = \
                        application.get_latest_completed_tier_deployment(
                            tier_id=target.id,
                            environment_id=env_id,
                            must_be_validated=True,
                            exclude_package_ids=[
                                current_app_deployment.package_id
                            ],
                        )
                package_id = None

            host_deployments = list()
            for host in tagopsdb.model.Host.find(
                app_id=target.id, environment_id=env_id
            ):
                host_dep = application.get_latest_host_deployment(
                    host_id=host.id,
                    package_id=package_id,
>>>>>>> 210c4f0f
                )
                if host_dep is not None:
                    host_deployments.append(host_dep)

            package_deployment_info['by_apptype'].append(
                dict(
                    apptype=target,
                    current_app_deployment=current_app_deployment,
                    previous_app_deployment=previous_app_deployment,
                    host_deployments=host_deployments,
                )
            )

<<<<<<< HEAD
        if package.app_deployments:
            deployment = package.app_deployments[-1].deployment
        else:
            deployment = package.host_deployments[-1].deployment
        params['package_name'] = package.name
        params['version'] = package.version

        self.send_notifications(
            hosts, apptypes, application=application, **params
        )
        self.perform_redeployments(
            hosts, apptypes, params, deployment, app_dep_map, package.id
        )

        tagopsdb.Session.commit()
        log.debug('Committed database changes')

        return dict()
=======
        return dict(result=[package_deployment_info])
>>>>>>> 210c4f0f

    @input_validate('package')
    @input_validate('targets')
    @input_validate('application')
    def validate(self, application, package, hosts=None, apptypes=None,
                 **params):
        """
        Ensure that, for the tiers we're checking, the given package is the
        current deployment and that the tier is in 'complete' state.
        If so, verify all the hosts have deployments in 'ok' state.
        If so, update tier to 'validated' and remove host deployments.
        Otherwise, throw appropriate error.
        """
        app_deployments = self.find_current_app_deployments(
            package, apptypes, params
        )

        for apptype_id in app_deployments:
            tier_name, app_deployment = app_deployments[apptype_id]

            if app_deployment is None:
                log.info('Tier "%s" has no current deployment for '
                         'application "%s", version "%s" to validate',
                         tier_name, application.name, package.version)
                continue

            deploy_status = app_deployment.status

            if deploy_status == 'inprogress':
                log.info('Tier "%s" has a current deployment that is '
                         'in progress, skipping...', tier_name)
            elif deploy_status == 'validated':
                log.info('Tier "%s" has a current deployment that is '
                         'already validated, skipping...', tier_name)
            elif deploy_status in ['complete', 'invalidated']:
                self.perform_validation(app_deployment, package, params)
                log.info('Application "%s", version "%s" has been '
                         'validated on tier "%s"', application.name,
                         package.version, tier_name)
            elif deploy_status == 'incomplete':
                if params['force']:
                    self.perform_validation(app_deployment, package, params)
                    log.info('Application "%s", version "%s" has been '
                             'validated on tier "%s"', application.name,
                             package.version, tier_name)
                else:
                    log.info('Tier "%s" has a current deployment that is '
                             'incomplete, please use "--force" option to '
                             'override', tier_name)<|MERGE_RESOLUTION|>--- conflicted
+++ resolved
@@ -398,20 +398,7 @@
             self.envs[params['env']]
         )
 
-<<<<<<< HEAD
-    @tds.utils.debug
-    def restart_host(self, dep_host, app, retry=4):
-        """Restart a host."""
-        return self.deploy_strategy.restart_host(dep_host, app, retry)
-
-    @tds.utils.debug
-    def deploy_to_hosts(self, params, dep_hosts, dep, package_id,
-                        redeploy=False):
-        """Perform deployment on given set of hosts (only doing those
-           that previously failed with a redeploy).
-=======
     def send_notifications(self, **params):
->>>>>>> 210c4f0f
         """
         Send notifications for a given deployment.
         """
@@ -421,51 +408,8 @@
             **params
         )
 
-<<<<<<< HEAD
-        log.debug('Performing host deployments')
-
-        total_hosts = len(dep_hosts)
-        host_count = 1
-        failed_hosts = []
-
-        # widgets for progress bar
-        widgets = ['Completed: ', progressbar.Counter(),
-                   ' out of %d hosts' % total_hosts,
-                   ' (', progressbar.Timer(), ', ', progressbar.ETA(), ')']
-
-        if params.get('verbose', None) is None:
-            pbar = progressbar.ProgressBar(widgets=widgets,
-                                           maxval=total_hosts).start()
-
-        pkg = tagopsdb.model.Package.get(id=package_id)
-        app, version = pkg.name, pkg.version
-        log.log(5, 'Application name and version: %s %s', app, version)
-
-        for dep_host in sorted(dep_hosts, key=lambda host: host.hostname):
-            host_dep = tagopsdb.model.HostDeployment.get(
-                host_id=dep_host.id,
-                package_id=pkg.id,
-            )
-
-            if redeploy and host_dep and host_dep.status != 'ok':
-                log.log(5, 'Host %r needs redeloyment', dep_host.hostname)
-                success, info = self.deploy_to_host(
-                    dep_host.hostname, app, version
-                )
-
-                if success:
-                    log.log(
-                        5, 'Deployment to host %r successful',
-                        dep_host.hostname
-                    )
-
-                    # Commit to DB immediately
-                    host_dep.status = 'ok'
-                    tagopsdb.Session.commit()
-=======
         notification = tds.notifications.Notifications(self.app_config)
         notification.notify(deployment)
->>>>>>> 210c4f0f
 
     @input_validate('package_hostonly')
     @input_validate('targets')
@@ -504,26 +448,6 @@
                 ongoing_tier_deps =  host.application.get_ongoing_deployments(
                     self.environment.id
                 )
-<<<<<<< HEAD
-                tagopsdb.deploy.deploy.delete_host_deployment(
-                    dep_host.hostname,
-                    app
-                )
-                host_dep = tagopsdb.deploy.deploy.add_host_deployment(
-                    dep.id,
-                    dep_host.id,
-                    params['user'],
-                    'inprogress',
-                    package_id,
-                )
-                success, info = self.deploy_to_host(dep_host.hostname, app,
-                                                    version)
-
-                if success:
-                    log.log(
-                        5, 'Deployment to host %r successful',
-                        dep_host.hostname
-=======
                 if ongoing_tier_deps:
                     log.info(
                         'User {user} is currently running a deployment for the'
@@ -533,7 +457,6 @@
                             tier=host.application.name,
                             env=self.environment.environment,
                         )
->>>>>>> 210c4f0f
                     )
                     continue
                 found = application.get_latest_host_deployment(host.id)
@@ -542,58 +465,6 @@
                         'No deployment of this application to host {h_name} '
                         'was found. Skipping....'.format(h_name=host.name)
                     )
-<<<<<<< HEAD
-
-                    # Commit to DB immediately
-                    host_dep.status = 'failed'
-                    tagopsdb.Session.commit()
-
-                    failed_hosts.append((dep_host.hostname, info))
-
-                log.log(5, 'Committed database (nested) change')
-
-            if params.get('verbose', None) is None:
-                pbar.update(host_count)
-
-            host_count += 1
-
-            delay = params.get('delay', None)
-            if delay is not None:
-                log.log(5, 'Sleeping for %d seconds...', delay)
-                time.sleep(delay)
-
-        if params.get('verbose', None) is None:
-            pbar.finish()
-
-        # If any hosts failed, show failure information for each
-        if failed_hosts:
-            log.info('Some hosts had failures:\n')
-
-            for failed_host, reason in failed_hosts:
-                log.info('-----')
-                log.info('Hostname: %s', failed_host)
-                log.info('Reason: %s', reason)
-
-            return False
-        else:
-            return True
-
-    @tds.utils.debug
-    def deploy_to_hosts_or_tiers(self, hosts, apptypes, params, dep,
-                                 app_dep_map, package_id, redeploy=False,
-                                 rollback=False):
-        """Do the deployment to the requested hosts or application tiers"""
-
-        log.debug('Deploying to requested hosts or application tiers')
-
-        if hosts:
-            log.log(5, 'Deployment is for hosts...')
-            for apptype in list(apptypes):
-                apphosts = [host for host in hosts
-                            if host.target.id == apptype.id]
-                if not apphosts:
-=======
->>>>>>> 210c4f0f
                     continue
                 elif found.status == 'ok':
                     log.info(
@@ -604,25 +475,6 @@
                     continue
                 host_ids.add(found.host_id)
                 self.deploy_hosts.add(host)
-
-<<<<<<< HEAD
-                log.log(5, 'Hosts being deployed to are: %r', apphosts)
-
-                deploy_result = self.deploy_to_hosts(
-                    params, apphosts, dep, package_id, redeploy=redeploy
-                )
-
-                if deploy_result:
-                    # We want the tier status updated only if doing
-                    # a rollback
-                    if rollback:
-                        app_dep = app_dep_map[apptype.id][0]
-                        app_dep.status = 'complete'
-                    dep.status = 'complete'
-                else:
-                    dep.status = 'failed'
-=======
->>>>>>> 210c4f0f
         else:
             for apptype in apptypes:
                 found = application.get_latest_tier_deployment(
@@ -650,24 +502,6 @@
                             tier=apptype.name,
                             env=self.environment.environment,
                         )
-<<<<<<< HEAD
-                        continue
-                else:
-                    app_dep = tagopsdb.deploy.deploy.add_app_deployment(
-                        dep.id,
-                        apptype.id,
-                        params['user'],
-                        'inprogress',
-                        self.envs[params['env']],
-                        package_id,
-                    )
-
-                try:
-                    dep_hosts = tagopsdb.deploy.deploy.find_hosts_for_app(
-                        apptype.id,
-                        self.envs[params['env']]
-=======
->>>>>>> 210c4f0f
                     )
                     continue
                 if ongoing_host_deps:
@@ -723,19 +557,9 @@
                 status='pending',
             )
 
-<<<<<<< HEAD
-                if self.deploy_to_hosts(params, dep_hosts, dep, package_id,
-                                        redeploy=redeploy):
-                    app_dep.status = 'complete'
-                    dep.status = 'complete'
-                else:
-                    app_dep.status = 'incomplete'
-                    dep.status = 'failed'
-=======
         params['package_name'] = application.name
         params['version'] = package.version
         self.send_notifications(**params)
->>>>>>> 210c4f0f
 
         self.deployment.status = 'queued'
         tagopsdb.Session.commit()
@@ -991,44 +815,12 @@
     def rollback(self, application, package, hosts=None, apptypes=None,
                  **params):
         """
-<<<<<<< HEAD
-
-        log.debug('Finding all relevant application deployments')
-
-        environment = tagopsdb.Environment.get(
-            environment=self.envs[params['env']]
-        )
-
-        app_deployments = {}
-
-        for app in apptypes:
-            app_deployments[app.id] = None
-
-            for app_dep in app.app_deployments:
-                if app_dep.environment_id != environment.id:
-                    continue
-                if app_dep.package_id != package.id:
-                    continue
-
-                app_deployments[app.id] = (
-                    app_dep, app.name, package
-                )
-                break
-
-        return app_deployments
-
-    @tds.utils.debug
-    def get_app_info(self, package, hosts, apptypes, params, hostonly=False):
-        """Verify requested package and which hosts or app tiers
-        to install the package
-=======
         For the given hosts or tiers, ensure the package is installed.
         If so, determine the previous deployed and validated version;
         if there's one, install that version and for a tier rollback
         set the status to 'invalidated' (nothing for hosts), else throw
         appropriate error.  If no previous validated version, throw
         appropriate error as well.
->>>>>>> 210c4f0f
         """
         self.environment = tagopsdb.Environment.get(
             environment=self.envs[params['env']]
@@ -1100,138 +892,6 @@
                         tier_id=apptype.id,
                         environment_id=self.environment.id,
                     )
-<<<<<<< HEAD
-
-        log.log(5, 'Package ID is: %s', package.id)
-        log.log(
-            5, 'Application IDs are: %s',
-            ', '.join([str(x.id) for x in apptypes])
-        )
-
-        return apptypes
-
-    @tds.utils.debug
-    def get_previous_environment(self, curr_env):
-        """Find the previous environment to the current one"""
-
-        log.debug('Determining previous deployment environment')
-
-        # Done this way since negative indexes are allowed
-        if curr_env == 'dev':
-            raise tds.exceptions.WrongEnvironmentError(
-                'There is no environment before the current environment (%s)',
-                curr_env
-            )
-
-        try:
-            return self.env_order[self.env_order.index(curr_env) - 1]
-        except ValueError:
-            raise tds.exceptions.WrongEnvironmentError(
-                'Invalid environment: %s', curr_env
-            )
-
-    @tds.utils.debug
-    def perform_deployments(self, hosts, apptypes, package, params,
-                            app_dep_map):
-        """Perform all deployments to the requested application tiers or
-           hosts
-        """
-        log.debug('Performing deployments to application tiers or hosts')
-
-        log.log(5, 'Creating new deployment')
-
-        pkg_dep = tagopsdb.deploy.deploy.add_deployment(
-            params['user'],
-        )
-        dep = pkg_dep
-        log.log(5, 'Deployment is: %s', dep)
-
-        self.deploy_to_hosts_or_tiers(
-            hosts, apptypes, params, dep, app_dep_map, package.id
-        )
-
-    @staticmethod
-    def perform_invalidations(app_dep_map):
-        """Perform all invalidations to the requested application tiers"""
-
-        log.debug('Performing invalidations to application tiers')
-
-        for dep_info in app_dep_map.itervalues():
-            app_dep, app_type, pkg = dep_info
-            log.log(5, 'Application deployment is: %r', app_dep)
-            log.log(5, 'Application type is: %s', app_type)
-            log.log(5, 'Package is: %r', pkg)
-
-            app_dep.status = 'invalidated'
-
-    @tds.utils.debug
-    def perform_redeployments(self, hosts, apptypes, params, deployment,
-                              app_dep_map, package_id):
-        """Perform all redeployments to the requested application tiers or
-           hosts
-        """
-
-        log.debug('Performing redeployments to application tiers or hosts')
-
-        self.deploy_to_hosts_or_tiers(
-            hosts, apptypes, params, deployment, app_dep_map, package_id,
-            redeploy=True
-        )
-
-    @tds.utils.debug
-    def perform_rollbacks(self, hosts, apptypes, params, app_pkg_map,
-                          app_dep_map):
-        """Perform all rollbacks to the requested application tiers
-           or hosts
-        """
-
-        log.debug('Performing rollbacks to application tiers or hosts')
-
-        # Since a roll back could end up at different versions for
-        # each application tier, must do each tier (or host(s) in
-        # tier) on its own
-        for app_id, pkg_id in app_pkg_map.iteritems():
-            app_dep, app_type, pkg = app_dep_map[app_id]
-            log.log(5, 'Application deployment is: %r', app_dep)
-            log.log(5, 'Application type is: %s', app_type)
-            log.log(5, 'Package is: %r', pkg)
-
-            app_id = app_dep.app_id
-            log.log(5, 'Application ID is: %s', app_id)
-
-            if hosts:
-                apphosts = [host for host in hosts
-                            if host.target.id == app_id]
-            else:
-                apphosts = []
-
-            if not apphosts:
-                log.log(5, 'Creating new deployment')
-
-                pkg_dep = tagopsdb.deploy.deploy.add_deployment(
-                    params['user'],
-                )
-                dep = pkg_dep
-                log.log(5, 'Deployment is: %s', dep)
-            else:
-                # Reset app deployment to 'inprogress' (if tier rollback)
-                # or 'incomplete' (if host rollback), will require
-                # revalidation
-                if hosts:
-                    app_dep.status = 'incomplete'
-                else:
-                    app_dep.status = 'inprogress'
-
-                tagopsdb.Session.commit()
-
-                dep = app_dep.deployment
-
-            single_app_dep_map = {app_id: app_dep_map[app_id]}
-
-            self.deploy_to_hosts_or_tiers(
-                apphosts, apptypes, params, dep, single_app_dep_map, pkg_id,
-                rollback=True
-=======
                 validated_dep = \
                     application.get_latest_completed_tier_deployment(
                         tier_id=apptype.id,
@@ -1278,7 +938,6 @@
                 user=params['user'],
                 package_id=tier_dep[1],
                 status='pending',
->>>>>>> 210c4f0f
             )
         for host_dep in host_deps:
             tds.model.HostDeployment.create(
@@ -1342,50 +1001,6 @@
                     environment_id=env_id,
                     exclude_statuses=['pending', 'invalidated'],
                 )
-<<<<<<< HEAD
-
-            if dep.status in ('complete', 'validated'):
-                break
-        else:
-            dep = None
-
-        if dep is not None:
-            pkg = dep.package
-            return pkg
-
-        return None
-
-    @input_validate('package')
-    @input_validate('targets')
-    @input_validate('application')
-    def restart(self, application, package, hosts=None, apptypes=None,
-                **params):
-        """Restart given application on requested tiers or hosts"""
-
-        log.debug('Restarting application')
-
-        # Not a deployment
-        params['deployment'] = False
-
-        environment = tagopsdb.Environment.get(env=params['env'])
-
-        restart_targets = []
-
-        if apptypes:
-            for apptype in apptypes:
-                pkg = self.get_package_for_target(apptype, environment)
-                if pkg is None:
-                    continue
-
-                for host in apptype.hosts:
-                    if host.environment == environment.environment:
-                        restart_targets.append((host, pkg))
-
-        elif hosts:
-            for host in hosts:
-                pkg = self.get_package_for_target(
-                    host.target, environment
-=======
             previous_app_deployment = None
             package_id = package.id
 
@@ -1409,7 +1024,6 @@
                 host_dep = application.get_latest_host_deployment(
                     host_id=host.id,
                     package_id=package_id,
->>>>>>> 210c4f0f
                 )
                 if host_dep is not None:
                     host_deployments.append(host_dep)
@@ -1423,28 +1037,7 @@
                 )
             )
 
-<<<<<<< HEAD
-        if package.app_deployments:
-            deployment = package.app_deployments[-1].deployment
-        else:
-            deployment = package.host_deployments[-1].deployment
-        params['package_name'] = package.name
-        params['version'] = package.version
-
-        self.send_notifications(
-            hosts, apptypes, application=application, **params
-        )
-        self.perform_redeployments(
-            hosts, apptypes, params, deployment, app_dep_map, package.id
-        )
-
-        tagopsdb.Session.commit()
-        log.debug('Committed database changes')
-
-        return dict()
-=======
         return dict(result=[package_deployment_info])
->>>>>>> 210c4f0f
 
     @input_validate('package')
     @input_validate('targets')
