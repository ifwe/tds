"""
Base class for controllers.
"""

import argparse

import tds.model
import tds.authorize
import tds.exceptions


<<<<<<< HEAD
def latest_deployed_package_for_app_target(environment, app, app_target):
    for app_dep in reversed(app_target.app_deployments):
        if app_dep.environment != environment.environment:
            print "environment didn't match", environment, app_dep
            continue
        if app_dep.status == 'invalidated':
            print "bad status", app_dep.status
            continue
        if app_dep.deployment.package.application != app:
            print "wrong app somehow", app_dep.deployment.package.application, app
            continue

        return app_dep.deployment.package

    raise Exception(
        "no deployed version found for target \"%s\"",
        app_target.name
    )

def latest_deployed_version_for_host_target(environment, app, host_target):
    for host_dep in reversed(host_target.host_deployments):
        if host_dep.deployment.package.application == app:
            return host_dep.deployment.package

    try:
        return latest_deployed_package_for_app_target(
            environment, app, host_target.application
        )
    except Exception:
        raise Exception(
            "no deployed version found for host \"%s\"",
            host_target.name
        )

=======
>>>>>>> 33efef39
def validate(attr):
    """
    Decorator for an action method, which
    """
    def function(func):
        """
        Adds an attr to the func's _needs_validation list
        """
        needs_val = getattr(func, '_needs_validation', None)
        if needs_val is None:
            needs_val = func._needs_validation = []
        needs_val.append(attr)

        return func
    return function


class BaseController(object):
    """
    Base class for controllers.
    """
    access_levels = {}

    def __init__(self, config):
        self.app_config = config

    def action(self, action, **params):
        """
        Perform an action for the controller with authorization, input
        validation, and exception handling.
        """
        required_access_level = self.access_levels.get(action, 'disabled')

        if required_access_level is not None:
            if required_access_level == 'environment':
                required_access_level = params.get('env')

            try:
                tds.authorize.verify_access(
                    params.get('user_level', 'disabled'),
                    required_access_level
                )
            except tds.exceptions.AccessError as exc:
                return dict(error=exc)

        handler = getattr(self, action, None)

        try:
            if handler is None:
                raise tds.exceptions.NotFoundError(
                    "Unknown action for %s: %s", type(self).__name__, action
                )

            # TODO: turn validation errors into a different kind of exception
            params = self.validate_params(
                getattr(handler, '_needs_validation', None),
                params
            )

            for key in params.keys():
                if params[key] is None:
                    params.pop(key)

            return handler(**params)
        except Exception as exc:

            return dict(error=exc)

    def validate_params(self, validate_attrs, params):
        """
        Validates various parameters. See `validate_*` functions for different
        parameters that can be validated and how.
        """
        if not validate_attrs:
            return params

        result = params.copy()

        for key in validate_attrs:
            validator = getattr(self, 'validate_' + key, None)
            if validator is None:
                raise tds.exceptions.TDSException(
                    "Can't validate %r for class = %r",
                    key, type(self)
                )

            result.update(validator(**params))

        return result

    def validate_project(self, project=None, projects=None, **params):
        """
        Converts 'project' and 'projects' parameters from string names that
        identify the projects into Project instances.

        Can raise an Exception if a Project cannot be found for a name.
        """
        if projects is None:
            projects = []

        if project is not None:
            projects.append(project)

        project = None
        project_objects = []

        for project_name in projects:
            project = tds.model.Project.get(name=project_name)

            if project is None:
                raise tds.exceptions.NotFoundError(
                    'Project "%s" does not exist', project_name
                )

            if len(project.applications) == 0:
                raise Exception(
                    'Project "%s" has no applications', project_name,
                )

            if len(project.applications) > 1:
                raise Exception(
                    'Project "%s" has too many applications: %s',
                    project_name,
                    sorted(', '.join(x.name for x in project.applications))
                )

            project_objects.append(project)

        return dict(
            projects=project_objects,
            project=project,
        )

<<<<<<< HEAD
    def validate_application(self, application=None, applications=None, **params):
        if applications is None:
            applications = []

        if application is not None:
            applications.append(application)

        application = None
        application_objects = []

        for app in applications:
            application = tds.model.Application.get(name=app)

            if application is None:
                raise Exception("Couldnt find app: %r", app)

            application_objects.append(application)

        return dict(
            application=application,
            applications=application_objects
        )


=======
>>>>>>> 33efef39
    def validate_targets(
        self, env, hosts=None, apptype=None, apptypes=None, all_apptypes=None, **params
    ):
        """
        Converts 'env', 'hosts', 'apptypes', and 'all_apptypes' parameters
        into just 'hosts' and 'apptypes' parameters.

        Verifies that all specified hosts/apptypes are in the right
        environments and associated with the project/projects.

        Can raise an Exception from various different failure modes.
        """

        if len(filter(None, [hosts, apptype, apptypes, all_apptypes])) > 1:
            raise argparse.ArgumentError('These options are exclusive: %s'
                                         ['hosts', 'apptypes', 'all_apptyes'])

        if apptype is not None:
            apptypes = [apptype]

        params.update(self.validate_project(**params))
        projects = params['projects']

        environment = tds.model.Environment.get(env=env)

        targets = []
        if not (hosts or apptypes):
            targets.extend(sum((p.targets for p in projects), []))
            if not all_apptypes and len(targets) > 1:
                raise tds.exceptions.TDSException(
                    "Specify a target constraint (too many targets found: %s)",
                    ', '.join(sorted([x.name for x in targets]))
                )
            return dict(apptypes=targets, hosts=None)
        elif apptypes:
            for proj in projects:
                discovered_apptypes = set()
                for targ in proj.targets:
                    if targ.name in apptypes:
                        targets.append(targ)
                        discovered_apptypes.add(targ.name)

                if discovered_apptypes != set(apptypes):
                    # "Apptypes dont all match. found=%r, wanted=%r",
                    # sorted(discovered_apptypes), sorted(set(apptypes))
                    raise tds.exceptions.InvalidInputError(
                        'Valid apptypes for project "%s" are: %r',
                        proj.name, sorted(str(x.name) for x in proj.targets)
                    )
            return dict(apptypes=targets, hosts=None)
        elif hosts:
            bad_hosts = []
            no_exist_hosts = []
            for hostname in hosts:
                host = tds.model.HostTarget.get(
                    name=hostname,
                )
                if host is None:
                    no_exist_hosts.append(hostname)
                    continue
                if host.environment != environment.environment:
                    bad_hosts.append(host.name)
                else:
                    targets.append(host)

            if no_exist_hosts:
                raise tds.exceptions.NotFoundError(
                    "These hosts do not exist: %s",
                    ', '.join(sorted(no_exist_hosts))
                )

            if bad_hosts:
                raise tds.exceptions.WrongEnvironmentError(
                    'These hosts are not in the "%s" environment: %s',
                    environment.environment, ', '.join(sorted(bad_hosts))
                )

            for project in projects:
                for target in targets:
                    if project not in target.application.projects:
                        raise tds.exceptions.NotFoundError(
                            "Host %r not a part of project %r",
                            target, project
                        )

            return dict(hosts=targets, apptypes=None)

        raise NotImplementedError

    def validate_package(self, version=None, **params):
        params.update(self.validate_application(**params))
        project = params.pop('project', None)
        application = params.pop('application')
        applications = params.pop('applications', [])

        if len(applications) > 1:
            raise Exception(
                'Project "%s" has too many applications associated with it: %s',
                getattr(project, 'name', None),
                sorted(x.name for x in applications)
            )

        if version is None:
            package = self.get_latest_app_version(None, application, **params)
            if package is None:
                raise Exception("couldnt determine latest version")
        else:
            for package in application.packages:
                if version == package.version:
                    break
            else:
                package = None

        if package is None:
            raise Exception(
                'Package "%s@%s" does not exist',
                application.name, version
            )

        return dict(package=package)

    def get_latest_app_version(self, project, app, env, **params):
        targets = self.validate_targets(project=project.name, env=env, **params)

        host_targets = targets.get('hosts', None)
        app_targets = targets.get('apptypes', None)
        environment = tds.model.Environment.get(env=env)

        host_deployments = {}
        app_deployments = {}
        if host_targets:
            for host_target in host_targets:
                host_deployments[host_target.id] = \
                    latest_deployed_version_for_host_target(
                        environment, app, host_target
                    )
        else:
            for app_target in app_targets:
                app_deployments[app_target.id] = \
                latest_deployed_package_for_app_target(
                    environment, app, app_target
                )

        if not (host_deployments or app_deployments):
            raise Exception(
                'Application "%s" has no current tier/host '
                'deployments to verify for the given apptypes/'
                'hosts', app.name
            )

        versions = dict(
            ((x.version, x.revision), x)
            for x in (host_deployments.values() + app_deployments.values())
        )

        if len(versions) > 1:
            raise ValueError(
                'Multiple versions not allowed, found: %r',
                list(sorted(versions.items()))
            )

        return versions.values()[0]<|MERGE_RESOLUTION|>--- conflicted
+++ resolved
@@ -9,7 +9,6 @@
 import tds.exceptions
 
 
-<<<<<<< HEAD
 def latest_deployed_package_for_app_target(environment, app, app_target):
     for app_dep in reversed(app_target.app_deployments):
         if app_dep.environment != environment.environment:
@@ -29,6 +28,7 @@
         app_target.name
     )
 
+
 def latest_deployed_version_for_host_target(environment, app, host_target):
     for host_dep in reversed(host_target.host_deployments):
         if host_dep.deployment.package.application == app:
@@ -44,8 +44,7 @@
             host_target.name
         )
 
-=======
->>>>>>> 33efef39
+
 def validate(attr):
     """
     Decorator for an action method, which
@@ -179,7 +178,6 @@
             project=project,
         )
 
-<<<<<<< HEAD
     def validate_application(self, application=None, applications=None, **params):
         if applications is None:
             applications = []
@@ -203,9 +201,6 @@
             applications=application_objects
         )
 
-
-=======
->>>>>>> 33efef39
     def validate_targets(
         self, env, hosts=None, apptype=None, apptypes=None, all_apptypes=None, **params
     ):
