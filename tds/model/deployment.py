--- conflicted
+++ resolved
@@ -11,15 +11,6 @@
     """Model class for deployment object."""
 
     delegate = tagopsdb.Deployment
-<<<<<<< HEAD
-
-    @property
-    def application(self):
-        return Application(
-            delegate=self.delegate.package.application
-        )
-=======
->>>>>>> 210c4f0f
 
 
 class AppDeployment(Deployment):
