--- conflicted
+++ resolved
@@ -17,17 +17,6 @@
         return self.package_definitions
 
     @property
-<<<<<<< HEAD
-    def environment_specific(self):
-        """
-        Return False iff there are applications and at least
-        one is env specific.
-        """
-        return all((not x.environment_specific) for x in self.applications)
-
-    @property
-=======
->>>>>>> ebad5672
     def targets(self):
         """Return deploy targets, but ignore the "dummy" target."""
         from .deploy_target import AppTarget
