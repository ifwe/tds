"""
Updates the deploy yum repository with files in the configured directories
"""

import errno
import logging
import os
import os.path
import smtplib
import sys
import time
import hashlib

from email.mime.text import MIMEText

import requests
import requests.exceptions
import lxml.html
import jenkinsapi.jenkins
<<<<<<< HEAD
try:
    from jenkinsapi.custom_exceptions import JenkinsAPIException, NotFound
except ImportError:
    from jenkinsapi.exceptions import JenkinsAPIException, NotFound
=======

from jenkinsapi.custom_exceptions import JenkinsAPIException, NotFound
>>>>>>> 64918e2e

import tagopsdb
import tagopsdb.exceptions

if __package__ is None:
    # This unused import is necessary if the file is executed as a script,
    # usually during testing
    import tds.apps
    __package__ = 'tds.apps'

from .. import utils
from .. import model
from .. import exceptions
from . import TDSProgramBase

log = logging.getLogger('tds.apps.repo_updater')


class RepoUpdater(TDSProgramBase):
    """
    TDS app that updates the yum repository based on files
    in the incoming directory
    """

    valid_rpms = None

    def initialize(self):
        """Init the required config and resources for the app"""
        log.info('Initializing database session')
        self.initialize_db()
        self.validate_repo_config()
        try:
            self.email_port = self.config.get('notifications')\
                                         .get('email')\
                                         .get('port', 25)
        except KeyError:
            self.email_port = 25
        try:
            self.email_receiver = self.config.get('notifications')\
                                             .get('email')\
                                             .get('receiver')
        except KeyError:
            self.email_receiver = None
        try:
            self.jenkins_url = self.config.get('jenkins').get('url')
        except KeyError:
            raise exceptions.ConfigurationError(
                'Unable to get Jenkins URL from config file.'
            )
        self.jenkins_direct_url = self.config.get('jenkins').get(
            'direct_url', None
        )
        self.max_attempts = self.config.get('jenkins').get(
            'max_download_attempts', 3
        )

    def validate_repo_config(self):
        """
        Make sure we've got all the values we need for the yum repository
        """
        repo_config = self.config.get('repo', None)

        if repo_config is None:
            raise RuntimeError('YAML configuration missing "repo" section')

        required_keys = ('repo_location', 'incoming', 'processing')
        for key in required_keys:
            if key not in repo_config:
                raise RuntimeError(
                    'YAML configuration missing necessary '
                    'parameter in "repo" section: %s' % key
                )

    @staticmethod
    def remove_file(rpm):
        """Remove file from system."""
        try:
            os.unlink(rpm)
        except OSError as exc:
            if exc.errno == errno.ENOENT:
                pass
            else:
                log.error('Unable to remove file %s: %s', rpm, exc)

    def notify_bad_rpm(self, rpm_path):
        """
        Notify for a bad RPM.
        """
        try:
            self.email_for_invalid_rpm(rpm_path)
            # Email send failed?  Tough noogies.
        except smtplib.SMTPException as exc:
            log.error('Email send failed: %s', exc)

    def _download_rpms(self):
        """
        Determine the RPMs that need to be downloaded by reading the database
        and download those RPMs into the self.incoming_dir directory.
        """
        rpms = list()

        # Close the session to ensure the DB is read again
        tagopsdb.Session.close()
        self.pending_pkgs = tagopsdb.Package.find(status='pending')
        if not self.pending_pkgs:
            return
        try:
            jenkins = jenkinsapi.jenkins.Jenkins(self.jenkins_url)
        except Exception:
            log.error(
                'Unable to contact Jenkins server at {url}.'.format(
                    url=self.jenkins_url,
                )
            )
            return rpms

        for pkg in self.pending_pkgs:
            rpm_name = '{name}-{version}-{revision}.{arch}.rpm'.format(
                name=pkg.application.pkg_name,
                version=pkg.version,
                revision=pkg.revision,
                arch=pkg.application.arch,
            )
            rpm_path = os.path.join(self.incoming_dir, rpm_name)
            try:
                rpm = self._download_rpm_for_pkg(
                    pkg, jenkins, rpm_name, rpm_path
                )
            except exceptions.TDSException as exc:
                if os.path.isfile(rpm_path):
                    self.remove_file(rpm_path)
                log.error('Failed to download RPM for package with id={id}: '
                          '{exc}'.format(id=pkg.id, exc=exc))
                pkg.status = 'failed'
                tagopsdb.Session.commit()
            else:
                rpms.append(rpm)

        return rpms

    def _download_rpm_for_pkg(self, pkg, jenkins, rpm_name, rpm_path):
        """
        Download the RPM for the given package. Raise an error on failure.
        """
        pkg.status = 'processing'
        tagopsdb.Session.commit()

        job_name = pkg.job
        matrix_name = None
        if '/' in job_name:
            job_name, matrix_name = job_name.split('/', 1)
        job = jenkins[job_name]
        try:
            build = job.get_build(int(pkg.version))
<<<<<<< HEAD
        except KeyError as exc:
=======
        except KeyError:
>>>>>>> 64918e2e
            raise exceptions.JenkinsJobNotFoundError(
                'Artifact', job_name, pkg.version, self.jenkins_url,
            )
        if matrix_name is not None:
            build = [run for run in build.get_matrix_runs() if matrix_name
                     in run.baseurl][0]

        fingerprint_md5 = self._get_jenkins_fingerprint_md5(
            job_name, rpm_name, pkg.version,
        )
        for _attempt in range(self.max_attempts):
            try:
                artifact = build.get_artifact_dict()[rpm_name]
                rpm_url = artifact.url
            except (KeyError, JenkinsAPIException, NotFound):
                raise exceptions.JenkinsJobNotFoundError(
                    'Artifact', job_name, pkg.version, self.jenkins_url,
                )
<<<<<<< HEAD

            if self.jenkins_direct_url is not None:
                rpm_url = rpm_url.replace(
                    self.jenkins_url, self.jenkins_direct_url,
                )

            req = requests.get(rpm_url)

=======

            if self.jenkins_direct_url is not None:
                rpm_url = rpm_url.replace(
                    self.jenkins_url, self.jenkins_direct_url,
                )

            req = requests.get(rpm_url)

>>>>>>> 64918e2e
            if req.status_code != requests.codes.ok:
                raise exceptions.JenkinsJobNotFoundError(
                    'Artifact', job_name, pkg.version, self.jenkins_url,
                )
            data = req.content
            with open(rpm_path, 'wb') as rpm_file:
                rpm_file.write(data)
                rpm_file.flush()
                os.fsync(rpm_file.fileno())

            md5 = hashlib.md5()
            with open(rpm_path) as rpm_file:
                md5.update(rpm_file.read())
                file_md5 = md5.hexdigest()

            if fingerprint_md5 is None or fingerprint_md5.lower() == \
                    file_md5.lower():
                break
            else:
                self.remove_file(rpm_path)
        else:
            raise exceptions.JenkinsJobTransferError(
                'Artifact', job_name, pkg.verion, self.jenkins_url,
            )

        rpm = utils.rpm.RPMDescriptor.from_path(rpm_path)
        if rpm is None:
            self.notify_bad_rpm(rpm_name)
            raise exceptions.InvalidRPMError(
                'Package {rpm_name} is an invalid RPM.'.format(
                    rpm_name=rpm_name
                )
            )
        else:
            return rpm
<<<<<<< HEAD

    def _get_jenkins_fingerprint_md5(self, job_name, rpm_name, version):
        """
        Acquire the Jenkins fingerprint MD5 for the given package.
        This may return 'None' if fingerprinting has not been enabled
        for the given job (specifically for the RPM artifacts).
        """

        # Grab the 'fingerprints' page for the job
        req = requests.get(os.path.join(
            self.jenkins_url, 'job', job_name,
            version, 'fingerprints', ''
        ))

        # The XPath is to extract an href from a row in a table
        # where the artifact matches the RPM file
        html = lxml.html.fromstring(req.content)
        xpath = (
            '//td[re:test(.,"(?<!\w)%s")]/../td[contains(.,"details")]/a/@href'
            % rpm_name.replace('.', '\.')
        )
        fingerprint_href = html.xpath(
            xpath,
            namespaces = {'re': 'http://exslt.org/regular-expressions'}
        )

        # Found an href?  Get the md5 in it (last part of the path)!
        # Otherwise let user know it's not there
        if fingerprint_href:
            return fingerprint_href[0].split('/')[-2]
        else:
            return None

    def prepare_rpms(self):
        """Move RPMs in incoming directory to the processing directory."""
        rpms = self._download_rpms()

=======

    def _get_jenkins_fingerprint_md5(self, job_name, rpm_name, version):
        """
        Acquire the Jenkins fingerprint MD5 for the given package.
        This may return 'None' if fingerprinting has not been enabled
        for the given job (specifically for the RPM artifacts).
        """

        # Grab the 'fingerprints' page for the job
        req = requests.get(os.path.join(
            self.jenkins_url, 'job', job_name,
            version, 'fingerprints', ''
        ))

        # The XPath is to extract an href from a row in a table
        # where the artifact matches the RPM file
        html = lxml.html.fromstring(req.content)
        xpath = (
            '//td[re:test(.,"(?<!\w)%s")]/../td[contains(.,"details")]/a/@href'
            % rpm_name.replace('.', '\.')
        )
        fingerprint_href = html.xpath(
            xpath,
            namespaces = {'re': 'http://exslt.org/regular-expressions'}
        )

        # Found an href?  Get the md5 in it (last part of the path)!
        # Otherwise let user know it's not there
        if fingerprint_href:
            return fingerprint_href[0].split('/')[-2]
        else:
            return None

    def prepare_rpms(self):
        """Move RPMs in incoming directory to the processing directory."""
        rpms = self._download_rpms()

>>>>>>> 64918e2e
        if not rpms:
            return

        log.info('Valid files found, moving them from incoming directory '
                 'to processing directory to be processed...')

        good = list()
        for rpm in rpms:
            package = model.Package.get(**rpm.info)

            if package is None:
                log.error(
                    'Missing entry for package "%s", '
                    'version %s, revision %s in database',
                    rpm.name, rpm.version, rpm.release
                )
                self.remove_file(rpm.path)
                continue

            try:
                os.rename(
                    rpm.path,
                    os.path.join(self.processing_dir, rpm.filename)
                )
            except OSError as exc:
                log.error('Unable to move file "%s" to "%s": %s',
                          rpm.path, self.processing_dir, exc)
                package.status = 'failed'
                self.remove_file(rpm.path)
            else:
                rpm.path = os.path.join(self.processing_dir, rpm.filename)
                good.append(rpm)
            finally:
                tagopsdb.Session.commit()

        return good

    def email_for_invalid_rpm(self, rpm_file):
        """Send an email to engineering if a bad RPM is found."""
        sender = 'siteops'
        sender_email = '%s@tagged.com' % sender
        receiver_emails = ['eng+tds@tagged.com']
        if self.email_receiver is not None:
            receiver_emails.append(self.email_receiver)

        msg = MIMEText('The RPM file "%s" is invalid, the builder of it '
                       'should check the build process' % rpm_file)

        msg['Subject'] = '[TDS] Invalid RPM file "%s"' % rpm_file
        msg['From'] = sender_email
        msg['To'] = ', '.join(receiver_emails)

        smtp = smtplib.SMTP('localhost', self.email_port)
        smtp.sendmail(sender, receiver_emails, msg.as_string())
        smtp.quit()

    def process_rpms(self, rpms):
        """Copy RPMs in processing directory to the repository and run
           update the repo.
        """
        ready_for_repo = []

        if not rpms:
            return

        for rpm in rpms:
            log.info('Verifying file %s and if valid moving to repository',
                     rpm.path)

            package = model.Package.get(**rpm.info)

            if package is None:
                log.error(
                    'Missing entry for package "%s", '
                    'version %s, revision %s in database',
                    rpm.name, rpm.version, rpm.release
                )
                self.remove_file(rpm.path)
                continue

            # TODO: ensure package is valid (security purposes)

            dest_file = os.path.join(self.repo_dir, rpm.arch, rpm.filename)

            try:
                self.remove_file(dest_file)
                os.link(rpm.path, dest_file)
            except IOError:
                time.sleep(2)   # Short delay before re-attempting

                try:
                    self.remove_file(dest_file)
                    os.link(rpm.path, dest_file)
                except IOError:
                    package.status = 'failed'
                    self.remove_file(rpm.path)
                    continue
                finally:
                    tagopsdb.Session.commit()

            ready_for_repo.append((rpm, package))

        if len(ready_for_repo) > 0:
            self.update_repo(ready_for_repo)
            log.info('Done processing.')

    def update_repo(self, rpms_packages):
        """
        Update the repo with the given RPMs.
        """
        log.info('Updating repo...')
        old_umask = os.umask(0002)
        final_status = 'completed'

        try:
            utils.run(['make', '-C', self.repo_dir])
        except exceptions.RunProcessError as exc:
            log.error('yum database update failed, retrying: %s', exc)
            time.sleep(5)   # Short delay before re-attempting

            try:
                utils.run(['make', '-C', self.repo_dir])
            except exceptions.RunProcessError as exc:
                log.error('yum database update failed, aborting: %s', exc)
                final_status = 'failed'

        log.info('Updating status of packages to: %s', final_status)
        # Yes, making the assumption none of the package finds
        # will fail...
        for rpm, package in rpms_packages:
            package.status = final_status
            tagopsdb.Session.commit()

        os.umask(old_umask)
        log.info('Removing processed files...')

        for rpm, package in rpms_packages:
            self.remove_file(rpm.path)

    def run(self):
        """
        Find files in incoming dir and add them to the yum repository
        """
        rpms = self.prepare_rpms()
        self.process_rpms(rpms)

    @property
    def incoming_dir(self):
        """Easy access property for repo.incoming config key."""
        return self.config['repo.incoming']

    @property
    def processing_dir(self):
        """Easy access property for repo.incoming config key."""
        return self.config['repo.processing']

    @property
    def repo_dir(self):
        """Easy access property for repo.repo_location config key."""
        return self.config['repo.repo_location']

if __name__ == '__main__':
    def parse_command_line(cl_args):
        """
        Parse command line and return dict of them.
        """
        # TODO implement parser thing?
        return {
            'config_dir': cl_args[1]
        }
    args = parse_command_line(sys.argv[1:])

    log.setLevel(logging.DEBUG)
    logfile = os.path.join(args['config_dir'], 'update_deploy_repo.log')
    handler = logging.FileHandler(logfile, 'a')
    handler.setLevel(logging.DEBUG)
    formatter = logging.Formatter("%(asctime)s %(levelname)s %(message)s",
                                  "%b %e %H:%M:%S")
    handler.setFormatter(formatter)
    log.addHandler(handler)

    prog = RepoUpdater(args)
    prog.initialize()
    prog.run()<|MERGE_RESOLUTION|>--- conflicted
+++ resolved
@@ -17,15 +17,8 @@
 import requests.exceptions
 import lxml.html
 import jenkinsapi.jenkins
-<<<<<<< HEAD
-try:
-    from jenkinsapi.custom_exceptions import JenkinsAPIException, NotFound
-except ImportError:
-    from jenkinsapi.exceptions import JenkinsAPIException, NotFound
-=======
 
 from jenkinsapi.custom_exceptions import JenkinsAPIException, NotFound
->>>>>>> 64918e2e
 
 import tagopsdb
 import tagopsdb.exceptions
@@ -180,11 +173,7 @@
         job = jenkins[job_name]
         try:
             build = job.get_build(int(pkg.version))
-<<<<<<< HEAD
-        except KeyError as exc:
-=======
         except KeyError:
->>>>>>> 64918e2e
             raise exceptions.JenkinsJobNotFoundError(
                 'Artifact', job_name, pkg.version, self.jenkins_url,
             )
@@ -203,7 +192,6 @@
                 raise exceptions.JenkinsJobNotFoundError(
                     'Artifact', job_name, pkg.version, self.jenkins_url,
                 )
-<<<<<<< HEAD
 
             if self.jenkins_direct_url is not None:
                 rpm_url = rpm_url.replace(
@@ -212,16 +200,6 @@
 
             req = requests.get(rpm_url)
 
-=======
-
-            if self.jenkins_direct_url is not None:
-                rpm_url = rpm_url.replace(
-                    self.jenkins_url, self.jenkins_direct_url,
-                )
-
-            req = requests.get(rpm_url)
-
->>>>>>> 64918e2e
             if req.status_code != requests.codes.ok:
                 raise exceptions.JenkinsJobNotFoundError(
                     'Artifact', job_name, pkg.version, self.jenkins_url,
@@ -257,7 +235,6 @@
             )
         else:
             return rpm
-<<<<<<< HEAD
 
     def _get_jenkins_fingerprint_md5(self, job_name, rpm_name, version):
         """
@@ -295,45 +272,6 @@
         """Move RPMs in incoming directory to the processing directory."""
         rpms = self._download_rpms()
 
-=======
-
-    def _get_jenkins_fingerprint_md5(self, job_name, rpm_name, version):
-        """
-        Acquire the Jenkins fingerprint MD5 for the given package.
-        This may return 'None' if fingerprinting has not been enabled
-        for the given job (specifically for the RPM artifacts).
-        """
-
-        # Grab the 'fingerprints' page for the job
-        req = requests.get(os.path.join(
-            self.jenkins_url, 'job', job_name,
-            version, 'fingerprints', ''
-        ))
-
-        # The XPath is to extract an href from a row in a table
-        # where the artifact matches the RPM file
-        html = lxml.html.fromstring(req.content)
-        xpath = (
-            '//td[re:test(.,"(?<!\w)%s")]/../td[contains(.,"details")]/a/@href'
-            % rpm_name.replace('.', '\.')
-        )
-        fingerprint_href = html.xpath(
-            xpath,
-            namespaces = {'re': 'http://exslt.org/regular-expressions'}
-        )
-
-        # Found an href?  Get the md5 in it (last part of the path)!
-        # Otherwise let user know it's not there
-        if fingerprint_href:
-            return fingerprint_href[0].split('/')[-2]
-        else:
-            return None
-
-    def prepare_rpms(self):
-        """Move RPMs in incoming directory to the processing directory."""
-        rpms = self._download_rpms()
-
->>>>>>> 64918e2e
         if not rpms:
             return
 
