--- conflicted
+++ resolved
@@ -143,7 +143,6 @@
     return exc.args[0] % exc.args[1:]
 
 
-<<<<<<< HEAD
 def format_project(proj_result, output_format="blocks"):
     """
     Format a project object or iterable of projects in given output_format.
@@ -173,7 +172,11 @@
                 app_names = set(x.name for x in proj_result.applications)
                 app_result.append(TARGET_TEMPLATE.format(
                     s=', '.join(
-                        x.name.encode('utf8') for x in proj_result.targets
+                        x.name.encode('utf8') for x in
+                        sorted(
+                            proj_result.targets,
+                            key=lambda target: target.name.lower
+                        )
                         if set(
                             p.name for p in x.package_definitions
                         ) & app_names
@@ -191,28 +194,6 @@
         else:
             return tabulate(((proj_result.name,),), headers=("Project",),
                             tablefmt=TABULATE_FORMAT[output_format])
-=======
-def format_project(project):
-    'Format a project object'
-    output = []
-    output.append(PROJECT_TEMPLATE.format(self=project))
-    for app in project.applications:
-        app_result = []
-        app_info = APP_TEMPLATE.format(self=app)
-        app_result.extend(app_info.splitlines())
-        app_names = set(x.name for x in project.applications)
-        app_result.append(TARGET_TEMPLATE.format(
-            s=', '.join(
-                x.name.encode('utf8') for x in sorted(project.targets,
-                                                      key=lambda target:
-                                                      target.name.lower)
-                if set(p.name for p in x.package_definitions) & app_names
-            )
-        ))
-        output.append('\n\t'.join(app_result))
-
-    return ''.join(output) + '\n'
->>>>>>> e0f0e0cb
 
 
 def format_package(pkg_result, output_format="blocks"):
