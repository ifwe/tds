'Stuff only needed for tds.scripts, and so far nowhere else'
from datetime import timedelta, datetime

import tagopsdb
import tagopsdb.deploy.deploy
import tds.notifications
import tds.model


class UnvalidatedDeploymentNotifier(tds.notifications.Notifications):
    'Bridge unvalidated tagopsdb AppDeployments and tds.Notifications'
    @staticmethod
    def convert_deployment(app_deployment):
        'Create a TDS Deployment instance for a tagopsdb AppDeployment'
        package = app_deployment.package

        return tds.model.Deployment(
            # XXX: How to get groups?
            actor=tds.model.Actor(name=app_deployment.user, groups=[]),
            action=dict(
                command='unvalidated',
            ),
            project=dict(
                # TODO: deployments should be for projects, not packages
                name=package.name,
            ),
            package=dict(
                name=package.name,
                version=package.version,
            ),
            target=dict(
                environment=app_deployment.environment,
                apptypes=[app_deployment.target],
            )
        )

    def notify(self, app_deployments):
        for app_dep in app_deployments:
            deployment = self.convert_deployment(app_dep)
            super(UnvalidatedDeploymentNotifier, self).notify(deployment)


class TagopsdbDeploymentProvider(object):
    'Implementation of retrieving AppDeployments'
    def __init__(self, config):
        self.config = config

    def init(self):
        'Initialize database connection'
        dbconf = self.config['db']
        tagopsdb.init(
            url=dict(
                username=dbconf['user'],
                password=dbconf['password'],
                host=dbconf['hostname'],
                database=dbconf['db_name'],
            ),
            pool_recycle=3600
        )

    @staticmethod
    def get_all(environment):
        'Get all unvalidated deployments for `environment`'
<<<<<<< HEAD
        unvalidated_deps = tds.model.AppDeployment.find(
            env=environment,  # the config 'env.environment' is actually 'env'
            needs_validation=True,
            order_by=tds.model.AppDeployment.realized,
            desc=True,
        )

        seen = set()
        latest_unvalidated_deps = []

        for unvalidated_dep in unvalidated_deps:
            tier = unvalidated_dep.target
            pkg_name = unvalidated_dep.package.pkg_name
=======
        environment = \
            tds.model.Environment.find(env=environment)[0].environment
>>>>>>> 12615207

        return (
            tagopsdb.deploy.deploy.find_unvalidated_deployments(environment)
        )


class ValidationMonitor(object):
    'Determine what deployments have been unvalidated for too long'
    def __init__(self, config, dep_provider):
        self.config = config
        self.deployment_provider = dep_provider

    @property
    def environment(self):
        'The environment to be monitored'
        return self.config['env.environment']

    @property
    def validation_grace_duration(self):
        'How long a deployment can go without being validated'
        return self.config['notifications.validation_time']

    def should_be_validated(self, app_deployment):
        'Determines if an AppDeployment should be validated or not'

        validation_grace_td = timedelta(seconds=self.validation_grace_duration)
        needs_validation_after = app_deployment.realized + validation_grace_td
        return datetime.now() >= needs_validation_after

    def get_deployments_requiring_validation(self):
        '''
        Find all instances of tagopsdb.AppDeployment in our environment that
        have not been validated
        '''
        return filter(
            self.should_be_validated,
            self.deployment_provider.get_all(self.environment)
        )<|MERGE_RESOLUTION|>--- conflicted
+++ resolved
@@ -61,24 +61,8 @@
     @staticmethod
     def get_all(environment):
         'Get all unvalidated deployments for `environment`'
-<<<<<<< HEAD
-        unvalidated_deps = tds.model.AppDeployment.find(
-            env=environment,  # the config 'env.environment' is actually 'env'
-            needs_validation=True,
-            order_by=tds.model.AppDeployment.realized,
-            desc=True,
-        )
-
-        seen = set()
-        latest_unvalidated_deps = []
-
-        for unvalidated_dep in unvalidated_deps:
-            tier = unvalidated_dep.target
-            pkg_name = unvalidated_dep.package.pkg_name
-=======
         environment = \
             tds.model.Environment.find(env=environment)[0].environment
->>>>>>> 12615207
 
         return (
             tagopsdb.deploy.deploy.find_unvalidated_deployments(environment)
